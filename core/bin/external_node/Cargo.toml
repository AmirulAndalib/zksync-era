[package]
name = "zksync_external_node"
version = "0.1.0"
edition = "2021"
authors = ["The Matter Labs Team <hello@matterlabs.dev>"]
homepage = "https://zksync.io/"
repository = "https://github.com/matter-labs/zksync-era"
license = "MIT OR Apache-2.0"
keywords = ["blockchain", "zksync"]
categories = ["cryptography"]
publish = false # We don't want to publish our binaries.

[dependencies]
zksync_core = { path = "../../lib/zksync_core" }
zksync_dal = { path = "../../lib/dal" }
zksync_config = { path = "../../lib/config" }
zksync_storage = { path = "../../lib/storage" }
zksync_utils = { path = "../../lib/utils" }
zksync_state = { path = "../../lib/state" }
zksync_basic_types = { path = "../../lib/basic_types" }
zksync_contracts = { path = "../../lib/contracts" }
zksync_l1_contract_interface = { path = "../../lib/l1_contract_interface" }
zksync_concurrency = { version = "0.1.0", git = "https://github.com/matter-labs/era-consensus.git", rev = "97d139969476a004c50f8b4a31ece748e5bee14e" }
zksync_consensus_roles = { version = "0.1.0", git = "https://github.com/matter-labs/era-consensus.git", rev = "97d139969476a004c50f8b4a31ece748e5bee14e" }
zksync_snapshots_applier = { path = "../../lib/snapshots_applier" }
zksync_object_store = { path="../../lib/object_store" }
prometheus_exporter = { path = "../../lib/prometheus_exporter" }
zksync_health_check = { path = "../../lib/health_check" }
zksync_web3_decl = { path = "../../lib/web3_decl" }
zksync_types = { path = "../../lib/types" }
vlog = { path = "../../lib/vlog" }
<<<<<<< HEAD

zksync_concurrency = { version = "0.1.0", git = "https://github.com/matter-labs/era-consensus.git", rev = "842d4fd79f1d7dae946b6873ded7ad391d554814" }
zksync_consensus_roles = { version = "0.1.0", git = "https://github.com/matter-labs/era-consensus.git", rev = "842d4fd79f1d7dae946b6873ded7ad391d554814" }
=======
>>>>>>> e2794564
vise = { git = "https://github.com/matter-labs/vise.git", version = "0.1.0", rev = "1c9cc500e92cf9ea052b230e114a6f9cce4fb2c1" }

anyhow = "1.0"
tokio = { version = "1", features = ["full"] }
futures = "0.3"
serde = { version = "1.0", features = ["derive"] }
envy = "0.4"
url = "2.4"
clap = { version = "4.2.4", features = ["derive"] }
serde_json = "1"
semver = "1"
tracing = "0.1"<|MERGE_RESOLUTION|>--- conflicted
+++ resolved
@@ -20,8 +20,6 @@
 zksync_basic_types = { path = "../../lib/basic_types" }
 zksync_contracts = { path = "../../lib/contracts" }
 zksync_l1_contract_interface = { path = "../../lib/l1_contract_interface" }
-zksync_concurrency = { version = "0.1.0", git = "https://github.com/matter-labs/era-consensus.git", rev = "97d139969476a004c50f8b4a31ece748e5bee14e" }
-zksync_consensus_roles = { version = "0.1.0", git = "https://github.com/matter-labs/era-consensus.git", rev = "97d139969476a004c50f8b4a31ece748e5bee14e" }
 zksync_snapshots_applier = { path = "../../lib/snapshots_applier" }
 zksync_object_store = { path="../../lib/object_store" }
 prometheus_exporter = { path = "../../lib/prometheus_exporter" }
@@ -29,12 +27,9 @@
 zksync_web3_decl = { path = "../../lib/web3_decl" }
 zksync_types = { path = "../../lib/types" }
 vlog = { path = "../../lib/vlog" }
-<<<<<<< HEAD
 
 zksync_concurrency = { version = "0.1.0", git = "https://github.com/matter-labs/era-consensus.git", rev = "842d4fd79f1d7dae946b6873ded7ad391d554814" }
 zksync_consensus_roles = { version = "0.1.0", git = "https://github.com/matter-labs/era-consensus.git", rev = "842d4fd79f1d7dae946b6873ded7ad391d554814" }
-=======
->>>>>>> e2794564
 vise = { git = "https://github.com/matter-labs/vise.git", version = "0.1.0", rev = "1c9cc500e92cf9ea052b230e114a6f9cce4fb2c1" }
 
 anyhow = "1.0"
