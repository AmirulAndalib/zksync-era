--- conflicted
+++ resolved
@@ -1,12 +1,4 @@
 use serde::{Deserialize, Serialize};
-<<<<<<< HEAD
-use zk_evm::reference_impls::event_sink::EventMessage;
-use zk_evm_1_4_0::reference_impls::event_sink::EventMessage as EventMessage_1_4_0;
-use zk_evm_1_4_1::reference_impls::event_sink::EventMessage as EventMessage_1_4_1;
-use zk_evm_1_5_0::reference_impls::event_sink::EventMessage as EventMessage_1_5_0;
-use zksync_utils::u256_to_h256;
-=======
->>>>>>> 1c1f1315
 
 use crate::{commitment::SerializeCommitment, Address, H256};
 
@@ -71,61 +63,6 @@
     }
 }
 
-<<<<<<< HEAD
-impl From<EventMessage> for L2ToL1Log {
-    fn from(m: EventMessage) -> Self {
-        Self {
-            shard_id: m.shard_id,
-            is_service: m.is_first,
-            tx_number_in_block: m.tx_number_in_block,
-            sender: m.address,
-            key: u256_to_h256(m.key),
-            value: u256_to_h256(m.value),
-        }
-    }
-}
-
-impl From<EventMessage_1_4_0> for L2ToL1Log {
-    fn from(m: EventMessage_1_4_0) -> Self {
-        Self {
-            shard_id: m.shard_id,
-            is_service: m.is_first,
-            tx_number_in_block: m.tx_number_in_block,
-            sender: m.address,
-            key: u256_to_h256(m.key),
-            value: u256_to_h256(m.value),
-        }
-    }
-}
-
-impl From<EventMessage_1_4_1> for L2ToL1Log {
-    fn from(m: EventMessage_1_4_1) -> Self {
-        Self {
-            shard_id: m.shard_id,
-            is_service: m.is_first,
-            tx_number_in_block: m.tx_number_in_block,
-            sender: m.address,
-            key: u256_to_h256(m.key),
-            value: u256_to_h256(m.value),
-        }
-    }
-}
-
-impl From<EventMessage_1_5_0> for L2ToL1Log {
-    fn from(m: EventMessage_1_5_0) -> Self {
-        Self {
-            shard_id: m.shard_id,
-            is_service: m.is_first,
-            tx_number_in_block: m.tx_number_in_block,
-            sender: m.address,
-            key: u256_to_h256(m.key),
-            value: u256_to_h256(m.value),
-        }
-    }
-}
-
-=======
->>>>>>> 1c1f1315
 #[cfg(test)]
 mod tests {
     use zksync_basic_types::U256;
