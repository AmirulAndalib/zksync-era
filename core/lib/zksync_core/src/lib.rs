#![allow(clippy::upper_case_acronyms, clippy::derive_partial_eq_without_eq)]

use std::{net::Ipv4Addr, str::FromStr, sync::Arc, time::Instant};

use anyhow::Context as _;
use futures::channel::oneshot;
use prometheus_exporter::PrometheusExporterConfig;
use temp_config_store::TempConfigStore;
use tokio::{sync::watch, task::JoinHandle};

use zksync_circuit_breaker::{
    l1_txs::FailedL1TransactionChecker, replication_lag::ReplicationLagChecker, CircuitBreaker,
    CircuitBreakerChecker, CircuitBreakerError,
};
use zksync_config::{
    configs::{
        api::{MerkleTreeApiConfig, Web3JsonRpcConfig},
        chain::{
            CircuitBreakerConfig, MempoolConfig, NetworkConfig, OperationsManagerConfig,
            StateKeeperConfig,
        },
        contracts::ProverAtGenesis,
        database::MerkleTreeMode,
    },
    ApiConfig, ContractsConfig, DBConfig, ETHSenderConfig, PostgresConfig,
};
use zksync_contracts::{governance_contract, BaseSystemContracts};
<<<<<<< HEAD
=======
use zksync_dal::{healthcheck::ConnectionPoolHealthCheck, ConnectionPool};
>>>>>>> 5f61d8d0
use zksync_eth_client::clients::http::QueryClient;
use zksync_eth_client::EthInterface;
use zksync_eth_client::{clients::http::PKSigningClient, BoundEthInterface};
use zksync_health_check::{CheckHealth, HealthStatus, ReactiveHealthCheck};
use zksync_object_store::{ObjectStore, ObjectStoreFactory};
use zksync_prover_dal::{connection, ProverConnectionPool};
use zksync_prover_utils::periodic_job::PeriodicJob;
use zksync_queued_job_processor::JobProcessor;
use zksync_server_dal::{
    connection::DbVariant, healthcheck::ServerConnectionPoolHealthCheck, ServerConnectionPool,
    ServerStorageProcessor,
};
use zksync_state::PostgresStorageCaches;
use zksync_types::{
    proofs::AggregationRound,
    protocol_version::{L1VerifierConfig, VerifierParams},
    system_contracts::get_system_smart_contracts,
    L2ChainId, PackedEthSignature, ProtocolVersionId,
};
use zksync_verification_key_server::get_cached_commitments;

pub mod api_server;
pub mod basic_witness_input_producer;
pub mod block_reverter;
pub mod consistency_checker;
pub mod data_fetchers;
pub mod eth_sender;
pub mod eth_watch;
pub mod gas_tracker;
pub mod genesis;
pub mod house_keeper;
pub mod l1_gas_price;
pub mod metadata_calculator;
mod metrics;
pub mod proof_data_handler;
pub mod reorg_detector;
pub mod state_keeper;
pub mod sync_layer;
pub mod temp_config_store;
pub mod witness_generator;

use crate::api_server::healthcheck::HealthCheckHandle;
use crate::api_server::tx_sender::{TxSender, TxSenderBuilder, TxSenderConfig};
use crate::api_server::web3::{state::InternalApiConfig, ApiServerHandles, Namespace};
use crate::basic_witness_input_producer::BasicWitnessInputProducer;
use crate::eth_sender::{Aggregator, EthTxManager};
use crate::house_keeper::fri_proof_compressor_job_retry_manager::FriProofCompressorJobRetryManager;
use crate::house_keeper::fri_proof_compressor_queue_monitor::FriProofCompressorStatsReporter;
use crate::house_keeper::fri_prover_job_retry_manager::FriProverJobRetryManager;
use crate::house_keeper::fri_prover_queue_monitor::FriProverStatsReporter;
use crate::house_keeper::fri_scheduler_circuit_queuer::SchedulerCircuitQueuer;
use crate::house_keeper::fri_witness_generator_jobs_retry_manager::FriWitnessGeneratorJobRetryManager;
use crate::house_keeper::fri_witness_generator_queue_monitor::FriWitnessGeneratorStatsReporter;
use crate::house_keeper::{
    blocks_state_reporter::L1BatchMetricsReporter, gpu_prover_queue_monitor::GpuProverQueueMonitor,
    prover_job_retry_manager::ProverJobRetryManager, prover_queue_monitor::ProverStatsReporter,
    waiting_to_queued_fri_witness_job_mover::WaitingToQueuedFriWitnessJobMover,
    waiting_to_queued_witness_job_mover::WaitingToQueuedWitnessJobMover,
    witness_generator_queue_monitor::WitnessGeneratorStatsReporter,
};
use crate::l1_gas_price::{GasAdjusterSingleton, L1GasPriceProvider};
use crate::metadata_calculator::{
    MetadataCalculator, MetadataCalculatorConfig, MetadataCalculatorModeConfig,
};
use crate::state_keeper::{create_state_keeper, MempoolFetcher, MempoolGuard, MiniblockSealer};
use crate::witness_generator::{
    basic_circuits::BasicWitnessGenerator, leaf_aggregation::LeafAggregationWitnessGenerator,
    node_aggregation::NodeAggregationWitnessGenerator, scheduler::SchedulerWitnessGenerator,
};
use crate::{
    api_server::{
        contract_verification,
        execution_sandbox::{VmConcurrencyBarrier, VmConcurrencyLimiter},
        tx_sender::ApiContracts,
        web3,
    },
    data_fetchers::run_data_fetchers,
    eth_sender::EthTxAggregator,
    eth_watch::start_eth_watch,
    metrics::{InitStage, APP_METRICS},
};

/// Inserts the initial information about zkSync tokens into the database.
pub async fn genesis_init(
    postgres_config: &PostgresConfig,
    eth_sender: &ETHSenderConfig,
    network_config: &NetworkConfig,
    contracts_config: &ContractsConfig,
    eth_client_url: &str,
) -> anyhow::Result<()> {
<<<<<<< HEAD
    let mut storage = ServerStorageProcessor::establish_connection(true)
=======
    let db_url = postgres_config.master_url()?;
    let pool = ConnectionPool::singleton(db_url)
        .build()
>>>>>>> 5f61d8d0
        .await
        .context("failed to build connection_pool")?;
    let mut storage = pool.access_storage().await.context("access_storage()")?;
    let operator_address = PackedEthSignature::address_from_private_key(
        &eth_sender
            .sender
            .private_key()
            .context("Private key is required for genesis init")?,
    )
    .context("Failed to restore operator address from private key")?;

    // Select the first prover to be used during genesis.
    // Later we can change provers using the system upgrades, but for genesis
    // we should select one using the environment config.
    let first_l1_verifier_config =
        if matches!(contracts_config.prover_at_genesis, ProverAtGenesis::Fri) {
            let l1_verifier_config = L1VerifierConfig {
                params: VerifierParams {
                    recursion_node_level_vk_hash: contracts_config.fri_recursion_node_level_vk_hash,
                    recursion_leaf_level_vk_hash: contracts_config.fri_recursion_leaf_level_vk_hash,
                    recursion_circuits_set_vks_hash: zksync_types::H256::zero(),
                },
                recursion_scheduler_level_vk_hash: contracts_config.snark_wrapper_vk_hash,
            };

            let eth_client = QueryClient::new(eth_client_url)?;
            let vk_hash: zksync_types::H256 = eth_client
                .call_contract_function(
                    "verificationKeyHash",
                    (),
                    None,
                    Default::default(),
                    None,
                    contracts_config.verifier_addr,
                    zksync_contracts::verifier_contract(),
                )
                .await?;

            assert_eq!(
                vk_hash, l1_verifier_config.recursion_scheduler_level_vk_hash,
                "L1 verifier key does not match the one in the config"
            );

            l1_verifier_config
        } else {
            L1VerifierConfig {
                params: VerifierParams {
                    recursion_node_level_vk_hash: contracts_config.recursion_node_level_vk_hash,
                    recursion_leaf_level_vk_hash: contracts_config.recursion_leaf_level_vk_hash,
                    recursion_circuits_set_vks_hash: contracts_config
                        .recursion_circuits_set_vks_hash,
                },
                recursion_scheduler_level_vk_hash: contracts_config
                    .recursion_scheduler_level_vk_hash,
            }
        };

    genesis::ensure_genesis_state(
        &mut storage,
        network_config.zksync_network_id,
        &genesis::GenesisParams {
            // We consider the operator to be the first validator for now.
            first_validator: operator_address,
            protocol_version: ProtocolVersionId::latest(),
            base_system_contracts: BaseSystemContracts::load_from_disk(),
            system_contracts: get_system_smart_contracts(),
            first_verifier_address: contracts_config.verifier_addr,
            first_l1_verifier_config,
        },
    )
    .await?;
    Ok(())
}

<<<<<<< HEAD
pub async fn is_genesis_needed() -> bool {
    let mut storage = ServerStorageProcessor::establish_connection(true)
        .await
        .unwrap();
=======
pub async fn is_genesis_needed(postgres_config: &PostgresConfig) -> bool {
    let db_url = postgres_config.master_url().unwrap();
    let pool = ConnectionPool::singleton(db_url)
        .build()
        .await
        .expect("failed to build connection_pool");
    let mut storage = pool.access_storage().await.expect("access_storage()");
>>>>>>> 5f61d8d0
    storage.blocks_dal().is_genesis_needed().await.unwrap()
}

/// Sets up an interrupt handler and returns a future that resolves once an interrupt signal
/// is received.
pub fn setup_sigint_handler() -> oneshot::Receiver<()> {
    let (sigint_sender, sigint_receiver) = oneshot::channel();
    let mut sigint_sender = Some(sigint_sender);
    ctrlc::set_handler(move || {
        if let Some(sigint_sender) = sigint_sender.take() {
            sigint_sender.send(()).ok();
            // ^ The send fails if `sigint_receiver` is dropped. We're OK with this,
            // since at this point the node should be stopping anyway, or is not interested
            // in listening to interrupt signals.
        }
    })
    .expect("Error setting Ctrl+C handler");

    sigint_receiver
}

#[derive(Debug, Clone, Copy, PartialEq)]
pub enum Component {
    /// Public Web3 API running on HTTP server.
    HttpApi,
    /// Public Web3 API running on HTTP/WebSocket server and redirect eth_getLogs to another method.
    ApiTranslator,
    /// Public Web3 API (including PubSub) running on WebSocket server.
    WsApi,
    /// REST API for contract verification.
    ContractVerificationApi,
    /// Metadata calculator.
    Tree,
    // TODO(BFT-273): Remove `TreeLightweight` component as obsolete
    TreeLightweight,
    TreeBackup,
    /// Merkle tree API.
    TreeApi,
    EthWatcher,
    /// Eth tx generator.
    EthTxAggregator,
    /// Manager for eth tx.
    EthTxManager,
    /// Data fetchers: list fetcher, volume fetcher, price fetcher.
    DataFetcher,
    /// State keeper.
    StateKeeper,
    /// Produces input for basic witness generator and uploads it as bin encoded file (blob) to GCS.
    /// The blob is later used as input for Basic Witness Generators.
    BasicWitnessInputProducer,
    /// Witness Generator. The first argument is a number of jobs to process. If None, runs indefinitely.
    /// The second argument is the type of the witness-generation performed
    WitnessGenerator(Option<usize>, AggregationRound),
    /// Component for housekeeping task such as cleaning blobs from GCS, reporting metrics etc.
    Housekeeper,
    /// Component for exposing API's to prover for providing proof generation data and accepting proofs.
    ProofDataHandler,
}

#[derive(Debug)]
pub struct Components(pub Vec<Component>);

impl FromStr for Components {
    type Err = String;

    fn from_str(s: &str) -> Result<Components, String> {
        match s {
            "api" => Ok(Components(vec![
                Component::HttpApi,
                Component::WsApi,
                Component::ContractVerificationApi,
            ])),
            "http_api" => Ok(Components(vec![Component::HttpApi])),
            "http_api_translator" => Ok(Components(vec![Component::ApiTranslator])),
            "ws_api" => Ok(Components(vec![Component::WsApi])),
            "contract_verification_api" => Ok(Components(vec![Component::ContractVerificationApi])),
            "tree" | "tree_new" => Ok(Components(vec![Component::Tree])),
            "tree_lightweight" | "tree_lightweight_new" => {
                Ok(Components(vec![Component::TreeLightweight]))
            }
            "tree_backup" => Ok(Components(vec![Component::TreeBackup])),
            "tree_api" => Ok(Components(vec![Component::TreeApi])),
            "data_fetcher" => Ok(Components(vec![Component::DataFetcher])),
            "state_keeper" => Ok(Components(vec![Component::StateKeeper])),
            "housekeeper" => Ok(Components(vec![Component::Housekeeper])),
            "basic_witness_input_producer" => {
                Ok(Components(vec![Component::BasicWitnessInputProducer]))
            }
            "witness_generator" => Ok(Components(vec![
                Component::WitnessGenerator(None, AggregationRound::BasicCircuits),
                Component::WitnessGenerator(None, AggregationRound::LeafAggregation),
                Component::WitnessGenerator(None, AggregationRound::NodeAggregation),
                Component::WitnessGenerator(None, AggregationRound::Scheduler),
            ])),
            "one_shot_witness_generator" => Ok(Components(vec![
                Component::WitnessGenerator(Some(1), AggregationRound::BasicCircuits),
                Component::WitnessGenerator(Some(1), AggregationRound::LeafAggregation),
                Component::WitnessGenerator(Some(1), AggregationRound::NodeAggregation),
                Component::WitnessGenerator(Some(1), AggregationRound::Scheduler),
            ])),
            "one_shot_basic_witness_generator" => {
                Ok(Components(vec![Component::WitnessGenerator(
                    Some(1),
                    AggregationRound::BasicCircuits,
                )]))
            }
            "one_shot_leaf_witness_generator" => Ok(Components(vec![Component::WitnessGenerator(
                Some(1),
                AggregationRound::LeafAggregation,
            )])),
            "one_shot_node_witness_generator" => Ok(Components(vec![Component::WitnessGenerator(
                Some(1),
                AggregationRound::NodeAggregation,
            )])),
            "one_shot_scheduler_witness_generator" => {
                Ok(Components(vec![Component::WitnessGenerator(
                    Some(1),
                    AggregationRound::Scheduler,
                )]))
            }
            "eth" => Ok(Components(vec![
                Component::EthWatcher,
                Component::EthTxAggregator,
                Component::EthTxManager,
            ])),
            "eth_watcher" => Ok(Components(vec![Component::EthWatcher])),
            "eth_tx_aggregator" => Ok(Components(vec![Component::EthTxAggregator])),
            "eth_tx_manager" => Ok(Components(vec![Component::EthTxManager])),
            "proof_data_handler" => Ok(Components(vec![Component::ProofDataHandler])),
            other => Err(format!("{} is not a valid component name", other)),
        }
    }
}

pub async fn initialize_components(
    configs: &TempConfigStore,
    components: Vec<Component>,
    use_prometheus_push_gateway: bool,
) -> anyhow::Result<(
    Vec<JoinHandle<anyhow::Result<()>>>,
    watch::Sender<bool>,
    oneshot::Receiver<CircuitBreakerError>,
    HealthCheckHandle,
)> {
    tracing::info!("Starting the components: {components:?}");

<<<<<<< HEAD
    let db_config = configs
        .db_config
        .clone()
        .ok_or_else(|| anyhow::anyhow!("db_config"))?;
    let server_connection_pool = ServerConnectionPool::builder(DbVariant::Master)
        .build()
        .await
        .context("failed to build connection_pool")?;
    let prover_connection_pool = ProverConnectionPool::builder(connection::DbVariant::Real)
        .build()
        .await
        .context("failed to build prover_connection_pool")?;
    let replica_connection_pool = ServerConnectionPool::builder(DbVariant::Replica)
        .set_statement_timeout(db_config.statement_timeout())
        .build()
        .await
        .context("failed to build replica_connection_pool")?;
=======
    let db_config = configs.db_config.clone().context("db_config")?;
    let postgres_config = configs.postgres_config.clone().context("postgres_config")?;

    let statement_timeout = postgres_config.statement_timeout();
    let pool_size = postgres_config.max_connections()?;
    let connection_pool = ConnectionPool::builder(postgres_config.master_url()?, pool_size)
        .build()
        .await
        .context("failed to build connection_pool")?;
    let prover_connection_pool = ConnectionPool::builder(postgres_config.prover_url()?, pool_size)
        .build()
        .await
        .context("failed to build prover_connection_pool")?;
    let replica_connection_pool =
        ConnectionPool::builder(postgres_config.replica_url()?, pool_size)
            .set_statement_timeout(statement_timeout)
            .build()
            .await
            .context("failed to build replica_connection_pool")?;
>>>>>>> 5f61d8d0

    let mut healthchecks: Vec<Box<dyn CheckHealth>> = Vec::new();
    let contracts_config = configs
        .contracts_config
        .clone()
        .context("contracts_config")?;
    let eth_client_config = configs
        .eth_client_config
        .clone()
        .context("eth_client_config")?;
    let circuit_breaker_config = configs
        .circuit_breaker_config
        .clone()
        .context("circuit_breaker_config")?;

    let circuit_breaker_checker = CircuitBreakerChecker::new(
        circuit_breakers_for_components(&components, &postgres_config, &circuit_breaker_config)
            .await
            .context("circuit_breakers_for_components")?,
        &circuit_breaker_config,
    );
    circuit_breaker_checker.check().await.unwrap_or_else(|err| {
        panic!("Circuit breaker triggered: {}", err);
    });

    let query_client = QueryClient::new(&eth_client_config.web3_url).unwrap();
    let gas_adjuster_config = configs.gas_adjuster_config.context("gas_adjuster_config")?;
    let mut gas_adjuster =
        GasAdjusterSingleton::new(eth_client_config.web3_url.clone(), gas_adjuster_config);

    let (stop_sender, stop_receiver) = watch::channel(false);
    let (cb_sender, cb_receiver) = oneshot::channel();

    // Prometheus exporter and circuit breaker checker should run for every component configuration.
    let prom_config = configs
        .prometheus_config
        .clone()
        .context("prometheus_config")?;
    let prom_config = if use_prometheus_push_gateway {
        PrometheusExporterConfig::push(prom_config.gateway_endpoint(), prom_config.push_interval())
    } else {
        PrometheusExporterConfig::pull(prom_config.listener_port)
    };

    let (prometheus_health_check, prometheus_health_updater) =
        ReactiveHealthCheck::new("prometheus_exporter");
    healthchecks.push(Box::new(prometheus_health_check));
    let prometheus_task = prom_config.run(stop_receiver.clone());
    let prometheus_task = tokio::spawn(async move {
        prometheus_health_updater.update(HealthStatus::Ready.into());
        let res = prometheus_task.await;
        drop(prometheus_health_updater);
        res
    });

    let mut task_futures: Vec<JoinHandle<anyhow::Result<()>>> = vec![
        prometheus_task,
        tokio::spawn(circuit_breaker_checker.run(cb_sender, stop_receiver.clone())),
    ];

    if components.contains(&Component::WsApi)
        || components.contains(&Component::HttpApi)
        || components.contains(&Component::ContractVerificationApi)
        || components.contains(&Component::ApiTranslator)
    {
        let api_config = configs.api_config.clone().context("api_config")?;
        let state_keeper_config = configs
            .state_keeper_config
            .clone()
            .context("state_keeper_config")?;
        let network_config = configs.network_config.clone().context("network_config")?;
        let tx_sender_config = TxSenderConfig::new(
            &state_keeper_config,
            &api_config.web3_json_rpc,
            network_config.zksync_network_id,
        );
        let internal_api_config = InternalApiConfig::new(
            &network_config,
            &api_config.web3_json_rpc,
            &contracts_config,
        );

        // Lazily initialize storage caches only when they are needed (e.g., skip their initialization
        // if we only run the explorer APIs). This is required because the cache update task will
        // terminate immediately if storage caches are dropped, which will lead to the (unexpected)
        // program termination.
        let mut storage_caches = None;

        if components.contains(&Component::HttpApi) {
            storage_caches = Some(
                build_storage_caches(configs, &replica_connection_pool, &mut task_futures)
                    .context("build_storage_caches()")?,
            );

            let started_at = Instant::now();
            tracing::info!("Initializing HTTP API");
            let bounded_gas_adjuster = gas_adjuster
                .get_or_init_bounded()
                .await
                .context("gas_adjuster.get_or_init_bounded()")?;
            let server_handles = run_http_api(
                &postgres_config,
                &tx_sender_config,
                &state_keeper_config,
                &internal_api_config,
                &api_config,
                connection_pool.clone(),
                replica_connection_pool.clone(),
                stop_receiver.clone(),
                bounded_gas_adjuster.clone(),
                state_keeper_config.save_call_traces,
                components.contains(&Component::ApiTranslator),
                storage_caches.clone().unwrap(),
            )
            .await
            .context("run_http_api")?;

            task_futures.extend(server_handles.tasks);
            healthchecks.push(Box::new(server_handles.health_check));
            let elapsed = started_at.elapsed();
            APP_METRICS.init_latency[&InitStage::HttpApi].set(elapsed);
            tracing::info!(
                "Initialized HTTP API on {:?} in {elapsed:?}",
                server_handles.local_addr
            );
        }

        if components.contains(&Component::WsApi) {
            let storage_caches = match storage_caches {
                Some(storage_caches) => storage_caches,
                None => build_storage_caches(configs, &replica_connection_pool, &mut task_futures)
                    .context("build_storage_caches()")?,
            };

            let started_at = Instant::now();
            tracing::info!("initializing WS API");
            let bounded_gas_adjuster = gas_adjuster
                .get_or_init_bounded()
                .await
                .context("gas_adjuster.get_or_init_bounded()")?;
            let server_handles = run_ws_api(
                &postgres_config,
                &tx_sender_config,
                &state_keeper_config,
                &internal_api_config,
                &api_config,
                bounded_gas_adjuster.clone(),
                connection_pool.clone(),
                replica_connection_pool.clone(),
                stop_receiver.clone(),
                storage_caches,
                components.contains(&Component::ApiTranslator),
            )
            .await
            .context("run_ws_api")?;

            task_futures.extend(server_handles.tasks);
            healthchecks.push(Box::new(server_handles.health_check));
            let elapsed = started_at.elapsed();
            APP_METRICS.init_latency[&InitStage::WsApi].set(elapsed);
            tracing::info!(
                "initialized WS API on {:?} in {elapsed:?}",
                server_handles.local_addr
            );
        }

        if components.contains(&Component::ContractVerificationApi) {
            let started_at = Instant::now();
            tracing::info!("initializing contract verification REST API");
            task_futures.push(contract_verification::start_server_thread_detached(
                connection_pool.clone(),
                replica_connection_pool.clone(),
                api_config.contract_verification.clone(),
                stop_receiver.clone(),
            ));
            let elapsed = started_at.elapsed();
            APP_METRICS.init_latency[&InitStage::ContractVerificationApi].set(elapsed);
            tracing::info!("initialized contract verification REST API in {elapsed:?}");
        }
    }

    let object_store_config = configs
        .object_store_config
        .clone()
        .context("object_store_config")?;
    let store_factory = ObjectStoreFactory::new(object_store_config);

    if components.contains(&Component::StateKeeper) {
        let started_at = Instant::now();
        tracing::info!("initializing State Keeper");
        let bounded_gas_adjuster = gas_adjuster
            .get_or_init_bounded()
            .await
            .context("gas_adjuster.get_or_init_bounded()")?;
        add_state_keeper_to_task_futures(
            &mut task_futures,
            &postgres_config,
            &contracts_config,
            configs
                .state_keeper_config
                .clone()
                .context("state_keeper_config")?,
            &configs.network_config.clone().context("network_config")?,
            &db_config,
            &configs.mempool_config.clone().context("mempool_config")?,
            bounded_gas_adjuster,
            store_factory.create_store().await,
            stop_receiver.clone(),
        )
        .await
        .context("add_state_keeper_to_task_futures()")?;

        let elapsed = started_at.elapsed();
        APP_METRICS.init_latency[&InitStage::StateKeeper].set(elapsed);
        tracing::info!("initialized State Keeper in {elapsed:?}");
    }

    let main_zksync_contract_address = contracts_config.diamond_proxy_addr;
    if components.contains(&Component::EthWatcher) {
        let started_at = Instant::now();
        tracing::info!("initializing ETH-Watcher");
<<<<<<< HEAD
        let eth_watch_pool = ServerConnectionPool::singleton(DbVariant::Master)
=======
        let eth_watch_pool = ConnectionPool::singleton(postgres_config.master_url()?)
>>>>>>> 5f61d8d0
            .build()
            .await
            .context("failed to build eth_watch_pool")?;
        let governance = (governance_contract(), contracts_config.governance_addr);
        let eth_watch_config = configs
            .eth_watch_config
            .clone()
            .context("eth_watch_config")?;
        task_futures.push(
            start_eth_watch(
                eth_watch_config,
                eth_watch_pool,
                query_client.clone(),
                main_zksync_contract_address,
                governance,
                stop_receiver.clone(),
            )
            .await
            .context("start_eth_watch()")?,
        );
        let elapsed = started_at.elapsed();
        APP_METRICS.init_latency[&InitStage::EthWatcher].set(elapsed);
        tracing::info!("initialized ETH-Watcher in {elapsed:?}");
    }

    if components.contains(&Component::EthTxAggregator) {
        let started_at = Instant::now();
        tracing::info!("initializing ETH-TxAggregator");
<<<<<<< HEAD
        let eth_sender_pool = ServerConnectionPool::singleton(DbVariant::Master)
            .build()
            .await
            .context("failed to build eth_sender_pool")?;
        let eth_sender_prover_pool = ProverConnectionPool::singleton(connection::DbVariant::Real)
=======
        let eth_sender_pool = ConnectionPool::singleton(postgres_config.master_url()?)
            .build()
            .await
            .context("failed to build eth_sender_pool")?;
        let eth_sender_prover_pool = ConnectionPool::singleton(postgres_config.prover_url()?)
>>>>>>> 5f61d8d0
            .build()
            .await
            .context("failed to build eth_sender_prover_pool")?;

        let eth_sender = configs
            .eth_sender_config
            .clone()
            .context("eth_sender_config")?;
        let eth_client =
            PKSigningClient::from_config(&eth_sender, &contracts_config, &eth_client_config);
        let nonce = eth_client.pending_nonce("eth_sender").await.unwrap();
        let eth_tx_aggregator_actor = EthTxAggregator::new(
            eth_sender.sender.clone(),
            Aggregator::new(
                eth_sender.sender.clone(),
                store_factory.create_store().await,
            ),
            contracts_config.validator_timelock_addr,
            contracts_config.l1_multicall3_addr,
            main_zksync_contract_address,
            nonce.as_u64(),
        );
        task_futures.push(tokio::spawn(eth_tx_aggregator_actor.run(
            eth_sender_pool,
            eth_sender_prover_pool,
            eth_client,
            stop_receiver.clone(),
        )));
        let elapsed = started_at.elapsed();
        APP_METRICS.init_latency[&InitStage::EthTxAggregator].set(elapsed);
        tracing::info!("initialized ETH-TxAggregator in {elapsed:?}");
    }

    if components.contains(&Component::EthTxManager) {
        let started_at = Instant::now();
        tracing::info!("initializing ETH-TxManager");
<<<<<<< HEAD
        let eth_manager_pool = ServerConnectionPool::singleton(DbVariant::Master)
=======
        let eth_manager_pool = ConnectionPool::singleton(postgres_config.master_url()?)
>>>>>>> 5f61d8d0
            .build()
            .await
            .context("failed to build eth_manager_pool")?;
        let eth_sender = configs
            .eth_sender_config
            .clone()
            .context("eth_sender_config")?;
        let eth_client =
            PKSigningClient::from_config(&eth_sender, &contracts_config, &eth_client_config);
        let eth_tx_manager_actor = EthTxManager::new(
            eth_sender.sender,
            gas_adjuster
                .get_or_init()
                .await
                .context("gas_adjuster.get_or_init()")?,
            eth_client,
        );
        task_futures.extend([tokio::spawn(
            eth_tx_manager_actor.run(eth_manager_pool, stop_receiver.clone()),
        )]);
        let elapsed = started_at.elapsed();
        APP_METRICS.init_latency[&InitStage::EthTxManager].set(elapsed);
        tracing::info!("initialized ETH-TxManager in {elapsed:?}");
    }

    if components.contains(&Component::DataFetcher) {
        let started_at = Instant::now();
        let fetcher_config = configs.fetcher_config.clone().context("fetcher_config")?;
        let eth_network = configs.network_config.clone().context("network_config")?;
        tracing::info!("initializing data fetchers");
        task_futures.extend(run_data_fetchers(
            &fetcher_config,
            eth_network.network,
            connection_pool.clone(),
            stop_receiver.clone(),
        ));
        let elapsed = started_at.elapsed();
        APP_METRICS.init_latency[&InitStage::DataFetcher].set(elapsed);
        tracing::info!("initialized data fetchers in {elapsed:?}");
    }

    add_trees_to_task_futures(
        configs,
        &mut task_futures,
        &mut healthchecks,
        &components,
        &store_factory,
        stop_receiver.clone(),
    )
    .await
    .context("add_trees_to_task_futures()")?;
    add_witness_generator_to_task_futures(
        configs,
        &mut task_futures,
        &components,
        &connection_pool,
        &prover_connection_pool,
        &store_factory,
        &stop_receiver,
    )
    .await
    .context("add_witness_generator_to_task_futures()")?;

    if components.contains(&Component::BasicWitnessInputProducer) {
<<<<<<< HEAD
        let singleton_connection_pool = ServerConnectionPool::singleton(DbVariant::Master)
=======
        let singleton_connection_pool = ConnectionPool::singleton(postgres_config.master_url()?)
>>>>>>> 5f61d8d0
            .build()
            .await
            .context("failed to build singleton connection_pool")?;
        let network_config = configs.network_config.clone().context("network_config")?;
        add_basic_witness_input_producer_to_task_futures(
            &mut task_futures,
            &singleton_connection_pool,
            &store_factory,
            network_config.zksync_network_id,
            stop_receiver.clone(),
        )
        .await
        .context("add_basic_witness_input_producer_to_task_futures()")?;
    }

    if components.contains(&Component::Housekeeper) {
        add_house_keeper_to_task_futures(configs, &mut task_futures)
            .await
            .context("add_house_keeper_to_task_futures()")?;
    }

    if components.contains(&Component::ProofDataHandler) {
        task_futures.push(tokio::spawn(proof_data_handler::run_server(
            configs
                .proof_data_handler_config
                .clone()
                .context("proof_data_handler_config")?,
            configs
                .contracts_config
                .clone()
                .context("contracts_config")?,
            store_factory.create_store().await,
            connection_pool.clone(),
            stop_receiver.clone(),
        )));
    }

    // Run healthcheck server for all components.
    healthchecks.push(Box::new(ServerConnectionPoolHealthCheck::new(
        replica_connection_pool,
    )));

    let healtcheck_api_config = configs
        .health_check_config
        .clone()
        .context("health_check_config")?;
    let health_check_handle =
        HealthCheckHandle::spawn_server(healtcheck_api_config.bind_addr(), healthchecks);

    if let Some(task) = gas_adjuster.run_if_initialized(stop_receiver.clone()) {
        task_futures.push(task);
    }
    Ok((task_futures, stop_sender, cb_receiver, health_check_handle))
}

#[allow(clippy::too_many_arguments)]
async fn add_state_keeper_to_task_futures<E: L1GasPriceProvider + Send + Sync + 'static>(
    task_futures: &mut Vec<JoinHandle<anyhow::Result<()>>>,
    postgres_config: &PostgresConfig,
    contracts_config: &ContractsConfig,
    state_keeper_config: StateKeeperConfig,
    network_config: &NetworkConfig,
    db_config: &DBConfig,
    mempool_config: &MempoolConfig,
    gas_adjuster: Arc<E>,
    object_store: Box<dyn ObjectStore>,
    stop_receiver: watch::Receiver<bool>,
) -> anyhow::Result<()> {
    let fair_l2_gas_price = state_keeper_config.fair_l2_gas_price;
<<<<<<< HEAD
    let pool_builder = ServerConnectionPool::singleton(DbVariant::Master);
=======
    let pool_builder = ConnectionPool::singleton(postgres_config.master_url()?);
>>>>>>> 5f61d8d0
    let state_keeper_pool = pool_builder
        .build()
        .await
        .context("failed to build state_keeper_pool")?;
    let next_priority_id = state_keeper_pool
        .access_storage()
        .await
        .unwrap()
        .transactions_dal()
        .next_priority_id()
        .await;
    let mempool = MempoolGuard::new(next_priority_id, mempool_config.capacity);
    mempool.register_metrics();

    let miniblock_sealer_pool = pool_builder
        .build()
        .await
        .context("failed to build miniblock_sealer_pool")?;
    let (miniblock_sealer, miniblock_sealer_handle) = MiniblockSealer::new(
        miniblock_sealer_pool,
        state_keeper_config.miniblock_seal_queue_capacity,
    );
    task_futures.push(tokio::spawn(miniblock_sealer.run()));

    let state_keeper = create_state_keeper(
        contracts_config,
        state_keeper_config,
        db_config,
        network_config,
        mempool_config,
        state_keeper_pool,
        mempool.clone(),
        gas_adjuster.clone(),
        miniblock_sealer_handle,
        object_store,
        stop_receiver.clone(),
    )
    .await;
    task_futures.push(tokio::spawn(state_keeper.run()));

    let mempool_fetcher_pool = pool_builder
        .build()
        .await
        .context("failed to build mempool_fetcher_pool")?;
    let mempool_fetcher = MempoolFetcher::new(mempool, gas_adjuster, mempool_config);
    let mempool_fetcher_handle = tokio::spawn(mempool_fetcher.run(
        mempool_fetcher_pool,
        mempool_config.remove_stuck_txs,
        mempool_config.stuck_tx_timeout(),
        fair_l2_gas_price,
        stop_receiver,
    ));
    task_futures.push(mempool_fetcher_handle);
    Ok(())
}

async fn add_trees_to_task_futures(
    configs: &TempConfigStore,
    task_futures: &mut Vec<JoinHandle<anyhow::Result<()>>>,
    healthchecks: &mut Vec<Box<dyn CheckHealth>>,
    components: &[Component],
    store_factory: &ObjectStoreFactory,
    stop_receiver: watch::Receiver<bool>,
) -> anyhow::Result<()> {
    if components.contains(&Component::TreeBackup) {
        anyhow::bail!("Tree backup mode is disabled");
    }

    let db_config = configs.db_config.clone().context("db_config")?;
    let operation_config = configs
        .operations_manager_config
        .clone()
        .context("operations_manager_config")?;
    let api_config = configs
        .api_config
        .clone()
        .context("api_config")?
        .merkle_tree;
    let postgres_config = configs.postgres_config.clone().context("postgres_config")?;
    let api_config = components
        .contains(&Component::TreeApi)
        .then_some(&api_config);

    let has_tree_component = components.contains(&Component::Tree);
    let has_lightweight_component = components.contains(&Component::TreeLightweight);
    let mode = match (has_tree_component, has_lightweight_component) {
        (true, true) => anyhow::bail!(
            "Cannot start a node with a Merkle tree in both full and lightweight modes. \
             Since the storage layout is mode-independent, choose either of modes and run \
             the node with it."
        ),
        (false, true) => MetadataCalculatorModeConfig::Lightweight,
        (true, false) => match db_config.merkle_tree.mode {
            MerkleTreeMode::Lightweight => MetadataCalculatorModeConfig::Lightweight,
            MerkleTreeMode::Full => MetadataCalculatorModeConfig::Full {
                store_factory: Some(store_factory),
            },
        },
        (false, false) => {
            anyhow::ensure!(
                !components.contains(&Component::TreeApi),
                "Merkle tree API cannot be started without a tree component"
            );
            return Ok(());
        }
    };

    run_tree(
        task_futures,
        healthchecks,
        &postgres_config,
        &db_config,
        api_config,
        &operation_config,
        mode,
        stop_receiver,
    )
    .await
    .context("run_tree()")
}

#[allow(clippy::too_many_arguments)]
async fn run_tree(
    task_futures: &mut Vec<JoinHandle<anyhow::Result<()>>>,
    healthchecks: &mut Vec<Box<dyn CheckHealth>>,
    postgres_config: &PostgresConfig,
    db_config: &DBConfig,
    api_config: Option<&MerkleTreeApiConfig>,
    operation_manager: &OperationsManagerConfig,
    mode: MetadataCalculatorModeConfig<'_>,
    stop_receiver: watch::Receiver<bool>,
) -> anyhow::Result<()> {
    let started_at = Instant::now();
    let mode_str = if matches!(mode, MetadataCalculatorModeConfig::Full { .. }) {
        "full"
    } else {
        "lightweight"
    };
    tracing::info!("Initializing Merkle tree in {mode_str} mode");

    let config =
        MetadataCalculatorConfig::for_main_node(&db_config.merkle_tree, operation_manager, mode);
    let metadata_calculator = MetadataCalculator::new(&config).await;
    if let Some(api_config) = api_config {
        let address = (Ipv4Addr::UNSPECIFIED, api_config.port).into();
        let server_task = metadata_calculator
            .tree_reader()
            .run_api_server(address, stop_receiver.clone());
        task_futures.push(tokio::spawn(server_task));
    }

    let tree_health_check = metadata_calculator.tree_health_check();
    healthchecks.push(Box::new(tree_health_check));
<<<<<<< HEAD

    let server_pool = ServerConnectionPool::singleton(DbVariant::Master)
        .build()
        .await
        .context("failed to build connection pool")?;
    let prover_pool = ProverConnectionPool::singleton(connection::DbVariant::Real)
=======
    let pool = ConnectionPool::singleton(postgres_config.master_url()?)
        .build()
        .await
        .context("failed to build connection pool")?;
    let prover_pool = ConnectionPool::singleton(postgres_config.prover_url()?)
>>>>>>> 5f61d8d0
        .build()
        .await
        .context("failed to build prover_pool")?;

    let tree_task =
        tokio::spawn(metadata_calculator.run(server_pool, Some(prover_pool), stop_receiver));
    task_futures.push(tree_task);

    let elapsed = started_at.elapsed();
    APP_METRICS.init_latency[&InitStage::Tree].set(elapsed);
    tracing::info!("Initialized {mode_str} tree in {elapsed:?}");
    Ok(())
}

async fn add_basic_witness_input_producer_to_task_futures(
    task_futures: &mut Vec<JoinHandle<anyhow::Result<()>>>,
    connection_pool: &ServerConnectionPool,
    store_factory: &ObjectStoreFactory,
    l2_chain_id: L2ChainId,
    stop_receiver: watch::Receiver<bool>,
) -> anyhow::Result<()> {
    // Witness Generator won't be spawned with `ZKSYNC_LOCAL_SETUP` running.
    // BasicWitnessInputProducer shouldn't be producing input for it locally either.
    if std::env::var("ZKSYNC_LOCAL_SETUP") == Ok("true".to_owned()) {
        return Ok(());
    }
    let started_at = Instant::now();
    tracing::info!("initializing BasicWitnessInputProducer");
    let producer =
        BasicWitnessInputProducer::new(connection_pool.clone(), store_factory, l2_chain_id).await?;
    task_futures.push(tokio::spawn(producer.run(stop_receiver, None)));
    tracing::info!(
        "Initialized BasicWitnessInputProducer in {:?}",
        started_at.elapsed()
    );
    let elapsed = started_at.elapsed();
    APP_METRICS.init_latency[&InitStage::BasicWitnessInputProducer].set(elapsed);
    Ok(())
}

async fn add_witness_generator_to_task_futures(
    configs: &TempConfigStore,
    task_futures: &mut Vec<JoinHandle<anyhow::Result<()>>>,
    components: &[Component],
    connection_pool: &ServerConnectionPool,
    prover_connection_pool: &ProverConnectionPool,
    store_factory: &ObjectStoreFactory,
    stop_receiver: &watch::Receiver<bool>,
) -> anyhow::Result<()> {
    // We don't want witness generator to run on local nodes, as it's CPU heavy.
    if std::env::var("ZKSYNC_LOCAL_SETUP") == Ok("true".to_owned()) {
        return Ok(());
    }

    let generator_params = components.iter().filter_map(|component| {
        if let Component::WitnessGenerator(batch_size, component_type) = component {
            Some((*batch_size, *component_type))
        } else {
            None
        }
    });

    for (batch_size, component_type) in generator_params {
        let started_at = Instant::now();
        tracing::info!(
            "initializing the {component_type:?} witness generator, batch size: {batch_size:?}"
        );

        let vk_commitments = get_cached_commitments();
        let protocol_versions = prover_connection_pool
            .access_storage()
            .await
            .unwrap()
            .prover_protocol_versions_dal()
            .protocol_version_for(&vk_commitments)
            .await;
        let config = configs
            .witness_generator_config
            .clone()
            .context("witness_generator_config")?;
        let task = match component_type {
            AggregationRound::BasicCircuits => {
                let witness_generator = BasicWitnessGenerator::new(
                    config,
                    store_factory,
                    protocol_versions.clone(),
                    connection_pool.clone(),
                    prover_connection_pool.clone(),
                )
                .await;
                tokio::spawn(witness_generator.run(stop_receiver.clone(), batch_size))
            }
            AggregationRound::LeafAggregation => {
                let witness_generator = LeafAggregationWitnessGenerator::new(
                    config,
                    store_factory,
                    protocol_versions.clone(),
                    connection_pool.clone(),
                    prover_connection_pool.clone(),
                )
                .await;
                tokio::spawn(witness_generator.run(stop_receiver.clone(), batch_size))
            }
            AggregationRound::NodeAggregation => {
                let witness_generator = NodeAggregationWitnessGenerator::new(
                    config,
                    store_factory,
                    protocol_versions.clone(),
                    connection_pool.clone(),
                    prover_connection_pool.clone(),
                )
                .await;
                tokio::spawn(witness_generator.run(stop_receiver.clone(), batch_size))
            }
            AggregationRound::Scheduler => {
                let witness_generator = SchedulerWitnessGenerator::new(
                    config,
                    store_factory,
                    protocol_versions.clone(),
                    connection_pool.clone(),
                    prover_connection_pool.clone(),
                )
                .await;
                tokio::spawn(witness_generator.run(stop_receiver.clone(), batch_size))
            }
        };
        task_futures.push(task);

        let elapsed = started_at.elapsed();
        APP_METRICS.init_latency[&InitStage::WitnessGenerator(component_type)].set(elapsed);
        tracing::info!("initialized {component_type:?} witness generator in {elapsed:?}");
    }
    Ok(())
}

async fn add_house_keeper_to_task_futures(
    configs: &TempConfigStore,
    task_futures: &mut Vec<JoinHandle<anyhow::Result<()>>>,
) -> anyhow::Result<()> {
    let house_keeper_config = configs
        .house_keeper_config
        .clone()
<<<<<<< HEAD
        .ok_or_else(|| anyhow::anyhow!("house_keeper_config"))?;
    let server_connection_pool = ServerConnectionPool::singleton(DbVariant::Replica)
        .build()
        .await
        .context("failed to build a server connection pool")?;
    let prover_connection_pool = ProverConnectionPool::builder(connection::DbVariant::Real)
        .set_max_size(Some(house_keeper_config.prover_db_pool_size))
=======
        .context("house_keeper_config")?;
    let postgres_config = configs.postgres_config.clone().context("postgres_config")?;
    let connection_pool = ConnectionPool::singleton(postgres_config.replica_url()?)
>>>>>>> 5f61d8d0
        .build()
        .await
        .context("failed to build a prover connection pool")?;

    let l1_batch_metrics_reporter = L1BatchMetricsReporter::new(
        house_keeper_config.l1_batch_metrics_reporting_interval_ms,
        server_connection_pool.clone(),
        prover_connection_pool.clone(),
    );

<<<<<<< HEAD
    let prover_group_config = configs
        .prover_group_config
        .clone()
        .ok_or_else(|| anyhow::anyhow!("prover_group_config"))?;
    let prover_configs = configs
        .prover_configs
        .clone()
        .ok_or_else(|| anyhow::anyhow!("prover_configs"))?;

=======
    let prover_connection_pool = ConnectionPool::builder(
        postgres_config.prover_url()?,
        postgres_config.max_connections()?,
    )
    .build()
    .await
    .context("failed to build a prover_connection_pool")?;
    let prover_group_config = configs
        .prover_group_config
        .clone()
        .context("prover_group_config")?;
    let prover_configs = configs.prover_configs.clone().context("prover_configs")?;
>>>>>>> 5f61d8d0
    let gpu_prover_queue = GpuProverQueueMonitor::new(
        prover_group_config.synthesizer_per_gpu,
        house_keeper_config.gpu_prover_queue_reporting_interval_ms,
        prover_connection_pool.clone(),
    );
    let config = prover_configs.non_gpu.clone();
    let prover_job_retry_manager = ProverJobRetryManager::new(
        config.max_attempts,
        config.proof_generation_timeout(),
        house_keeper_config.prover_job_retrying_interval_ms,
        prover_connection_pool.clone(),
    );
    let prover_stats_reporter = ProverStatsReporter::new(
        house_keeper_config.prover_stats_reporting_interval_ms,
        prover_connection_pool.clone(),
        prover_group_config.clone(),
    );
    let waiting_to_queued_witness_job_mover = WaitingToQueuedWitnessJobMover::new(
        house_keeper_config.witness_job_moving_interval_ms,
        prover_connection_pool.clone(),
    );
    let witness_generator_stats_reporter = WitnessGeneratorStatsReporter::new(
        house_keeper_config.witness_generator_stats_reporting_interval_ms,
        prover_connection_pool.clone(),
    );

    task_futures.push(tokio::spawn(witness_generator_stats_reporter.run()));
    task_futures.push(tokio::spawn(gpu_prover_queue.run()));
    task_futures.push(tokio::spawn(l1_batch_metrics_reporter.run()));
    task_futures.push(tokio::spawn(prover_stats_reporter.run()));
    task_futures.push(tokio::spawn(waiting_to_queued_witness_job_mover.run()));
    task_futures.push(tokio::spawn(prover_job_retry_manager.run()));

    // All FRI Prover related components are configured below.
    let fri_prover_config = configs
        .fri_prover_config
        .clone()
        .context("fri_prover_config")?;
    let fri_prover_job_retry_manager = FriProverJobRetryManager::new(
        fri_prover_config.max_attempts,
        fri_prover_config.proof_generation_timeout(),
        house_keeper_config.fri_prover_job_retrying_interval_ms,
        prover_connection_pool.clone(),
    );
    task_futures.push(tokio::spawn(fri_prover_job_retry_manager.run()));

    let fri_witness_gen_config = configs
        .fri_witness_generator_config
        .clone()
        .context("fri_witness_generator_config")?;
    let fri_witness_gen_job_retry_manager = FriWitnessGeneratorJobRetryManager::new(
        fri_witness_gen_config.max_attempts,
        fri_witness_gen_config.witness_generation_timeout(),
        house_keeper_config.fri_witness_generator_job_retrying_interval_ms,
        prover_connection_pool.clone(),
    );
    task_futures.push(tokio::spawn(fri_witness_gen_job_retry_manager.run()));

    let waiting_to_queued_fri_witness_job_mover = WaitingToQueuedFriWitnessJobMover::new(
        house_keeper_config.fri_witness_job_moving_interval_ms,
        prover_connection_pool.clone(),
    );
    task_futures.push(tokio::spawn(waiting_to_queued_fri_witness_job_mover.run()));

    let scheduler_circuit_queuer = SchedulerCircuitQueuer::new(
        house_keeper_config.fri_witness_job_moving_interval_ms,
        prover_connection_pool.clone(),
    );
    task_futures.push(tokio::spawn(scheduler_circuit_queuer.run()));

    let fri_witness_generator_stats_reporter = FriWitnessGeneratorStatsReporter::new(
        prover_connection_pool.clone(),
        house_keeper_config.witness_generator_stats_reporting_interval_ms,
    );
    task_futures.push(tokio::spawn(fri_witness_generator_stats_reporter.run()));

    let fri_prover_stats_reporter = FriProverStatsReporter::new(
        house_keeper_config.fri_prover_stats_reporting_interval_ms,
        prover_connection_pool.clone(),
    );
    task_futures.push(tokio::spawn(fri_prover_stats_reporter.run()));

    let proof_compressor_config = configs
        .fri_proof_compressor_config
        .clone()
        .context("fri_proof_compressor_config")?;
    let fri_proof_compressor_stats_reporter = FriProofCompressorStatsReporter::new(
        house_keeper_config.fri_proof_compressor_stats_reporting_interval_ms,
        prover_connection_pool.clone(),
    );
    task_futures.push(tokio::spawn(fri_proof_compressor_stats_reporter.run()));

    let fri_proof_compressor_retry_manager = FriProofCompressorJobRetryManager::new(
        proof_compressor_config.max_attempts,
        proof_compressor_config.generation_timeout(),
        house_keeper_config.fri_proof_compressor_job_retrying_interval_ms,
        prover_connection_pool.clone(),
    );
    task_futures.push(tokio::spawn(fri_proof_compressor_retry_manager.run()));
    Ok(())
}

fn build_storage_caches(
    configs: &TempConfigStore,
    replica_connection_pool: &ServerConnectionPool,
    task_futures: &mut Vec<JoinHandle<anyhow::Result<()>>>,
) -> anyhow::Result<PostgresStorageCaches> {
    let rpc_config = configs
        .web3_json_rpc_config
        .clone()
        .context("web3_json_rpc_config")?;
    let factory_deps_capacity = rpc_config.factory_deps_cache_size() as u64;
    let initial_writes_capacity = rpc_config.initial_writes_cache_size() as u64;
    let values_capacity = rpc_config.latest_values_cache_size() as u64;
    let mut storage_caches =
        PostgresStorageCaches::new(factory_deps_capacity, initial_writes_capacity);

    if values_capacity > 0 {
        let values_cache_task = storage_caches.configure_storage_values_cache(
            values_capacity,
            replica_connection_pool.clone(),
            tokio::runtime::Handle::current(),
        );
        task_futures.push(tokio::task::spawn_blocking(values_cache_task));
    }
    Ok(storage_caches)
}

async fn build_tx_sender<G: L1GasPriceProvider>(
    tx_sender_config: &TxSenderConfig,
    web3_json_config: &Web3JsonRpcConfig,
    state_keeper_config: &StateKeeperConfig,
    replica_pool: ServerConnectionPool,
    master_pool: ServerConnectionPool,
    l1_gas_price_provider: Arc<G>,
    storage_caches: PostgresStorageCaches,
) -> (TxSender<G>, VmConcurrencyBarrier) {
    let mut tx_sender_builder = TxSenderBuilder::new(tx_sender_config.clone(), replica_pool)
        .with_main_connection_pool(master_pool)
        .with_state_keeper_config(state_keeper_config.clone());

    // Add rate limiter if enabled.
    if let Some(transactions_per_sec_limit) = web3_json_config.transactions_per_sec_limit {
        tx_sender_builder = tx_sender_builder.with_rate_limiter(transactions_per_sec_limit);
    };

    let max_concurrency = web3_json_config.vm_concurrency_limit();
    let (vm_concurrency_limiter, vm_barrier) = VmConcurrencyLimiter::new(max_concurrency);

    let tx_sender = tx_sender_builder
        .build(
            l1_gas_price_provider,
            Arc::new(vm_concurrency_limiter),
            ApiContracts::load_from_disk(),
            storage_caches,
        )
        .await;
    (tx_sender, vm_barrier)
}

#[allow(clippy::too_many_arguments)]
async fn run_http_api<G: L1GasPriceProvider + Send + Sync + 'static>(
    postgres_config: &PostgresConfig,
    tx_sender_config: &TxSenderConfig,
    state_keeper_config: &StateKeeperConfig,
    internal_api: &InternalApiConfig,
    api_config: &ApiConfig,
    master_connection_pool: ServerConnectionPool,
    replica_connection_pool: ServerConnectionPool,
    stop_receiver: watch::Receiver<bool>,
    gas_adjuster: Arc<G>,
    with_debug_namespace: bool,
    with_logs_request_translator_enabled: bool,
    storage_caches: PostgresStorageCaches,
) -> anyhow::Result<ApiServerHandles> {
    let (tx_sender, vm_barrier) = build_tx_sender(
        tx_sender_config,
        &api_config.web3_json_rpc,
        state_keeper_config,
        replica_connection_pool.clone(),
        master_connection_pool,
        gas_adjuster,
        storage_caches,
    )
    .await;

    let namespaces = if with_debug_namespace {
        Namespace::ALL.to_vec()
    } else {
        Namespace::NON_DEBUG.to_vec()
    };
<<<<<<< HEAD
    let last_miniblock_pool = ServerConnectionPool::singleton(DbVariant::Replica)
=======
    let last_miniblock_pool = ConnectionPool::singleton(postgres_config.replica_url()?)
>>>>>>> 5f61d8d0
        .build()
        .await
        .context("failed to build last_miniblock_pool")?;

    let mut api_builder =
        web3::ApiBuilder::jsonrpsee_backend(internal_api.clone(), replica_connection_pool)
            .http(api_config.web3_json_rpc.http_port)
            .with_last_miniblock_pool(last_miniblock_pool)
            .with_filter_limit(api_config.web3_json_rpc.filters_limit())
            .with_threads(api_config.web3_json_rpc.http_server_threads())
            .with_batch_request_size_limit(api_config.web3_json_rpc.max_batch_request_size())
            .with_response_body_size_limit(api_config.web3_json_rpc.max_response_body_size())
            .with_tx_sender(tx_sender, vm_barrier)
            .enable_api_namespaces(namespaces);
    if with_logs_request_translator_enabled {
        api_builder = api_builder.enable_request_translator();
    }
    api_builder.build(stop_receiver).await
}

#[allow(clippy::too_many_arguments)]
async fn run_ws_api<G: L1GasPriceProvider + Send + Sync + 'static>(
    postgres_config: &PostgresConfig,
    tx_sender_config: &TxSenderConfig,
    state_keeper_config: &StateKeeperConfig,
    internal_api: &InternalApiConfig,
    api_config: &ApiConfig,
    gas_adjuster: Arc<G>,
    master_connection_pool: ServerConnectionPool,
    replica_connection_pool: ServerConnectionPool,
    stop_receiver: watch::Receiver<bool>,
    storage_caches: PostgresStorageCaches,
    with_logs_request_translator_enabled: bool,
) -> anyhow::Result<ApiServerHandles> {
    let (tx_sender, vm_barrier) = build_tx_sender(
        tx_sender_config,
        &api_config.web3_json_rpc,
        state_keeper_config,
        replica_connection_pool.clone(),
        master_connection_pool,
        gas_adjuster,
        storage_caches,
    )
    .await;
<<<<<<< HEAD
    let last_miniblock_pool = ServerConnectionPool::singleton(DbVariant::Replica)
=======
    let last_miniblock_pool = ConnectionPool::singleton(postgres_config.replica_url()?)
>>>>>>> 5f61d8d0
        .build()
        .await
        .context("failed to build last_miniblock_pool")?;

    let mut api_builder =
        web3::ApiBuilder::jsonrpc_backend(internal_api.clone(), replica_connection_pool)
            .ws(api_config.web3_json_rpc.ws_port)
            .with_last_miniblock_pool(last_miniblock_pool)
            .with_filter_limit(api_config.web3_json_rpc.filters_limit())
            .with_subscriptions_limit(api_config.web3_json_rpc.subscriptions_limit())
            .with_batch_request_size_limit(api_config.web3_json_rpc.max_batch_request_size())
            .with_response_body_size_limit(api_config.web3_json_rpc.max_response_body_size())
            .with_websocket_requests_per_minute_limit(
                api_config
                    .web3_json_rpc
                    .websocket_requests_per_minute_limit(),
            )
            .with_polling_interval(api_config.web3_json_rpc.pubsub_interval())
            .with_threads(api_config.web3_json_rpc.ws_server_threads())
            .with_tx_sender(tx_sender, vm_barrier)
            .enable_api_namespaces(Namespace::NON_DEBUG.to_vec());

    if with_logs_request_translator_enabled {
        api_builder = api_builder.enable_request_translator();
    }
    api_builder.build(stop_receiver.clone()).await
}

async fn circuit_breakers_for_components(
    components: &[Component],
    postgres_config: &PostgresConfig,
    circuit_breaker_config: &CircuitBreakerConfig,
) -> anyhow::Result<Vec<Box<dyn CircuitBreaker>>> {
    let mut circuit_breakers: Vec<Box<dyn CircuitBreaker>> = Vec::new();

    if components.iter().any(|c| {
        matches!(
            c,
            Component::EthTxAggregator | Component::EthTxManager | Component::StateKeeper
        )
    }) {
<<<<<<< HEAD
        let pool = ServerConnectionPool::singleton(DbVariant::Replica)
=======
        let pool = ConnectionPool::singleton(postgres_config.replica_url()?)
>>>>>>> 5f61d8d0
            .build()
            .await
            .context("failed to build a connection pool")?;
        circuit_breakers.push(Box::new(FailedL1TransactionChecker { pool }));
    }

    if components.iter().any(|c| {
        matches!(
            c,
            Component::HttpApi
                | Component::WsApi
                | Component::ApiTranslator
                | Component::ContractVerificationApi
        )
    }) {
<<<<<<< HEAD
        let pool = ServerConnectionPool::singleton(DbVariant::Replica)
=======
        let pool = ConnectionPool::singleton(postgres_config.replica_url()?)
>>>>>>> 5f61d8d0
            .build()
            .await?;
        circuit_breakers.push(Box::new(ReplicationLagChecker {
            pool,
            replication_lag_limit_sec: circuit_breaker_config.replication_lag_limit_sec,
        }));
    }
    Ok(circuit_breakers)
}<|MERGE_RESOLUTION|>--- conflicted
+++ resolved
@@ -25,10 +25,6 @@
     ApiConfig, ContractsConfig, DBConfig, ETHSenderConfig, PostgresConfig,
 };
 use zksync_contracts::{governance_contract, BaseSystemContracts};
-<<<<<<< HEAD
-=======
-use zksync_dal::{healthcheck::ConnectionPoolHealthCheck, ConnectionPool};
->>>>>>> 5f61d8d0
 use zksync_eth_client::clients::http::QueryClient;
 use zksync_eth_client::EthInterface;
 use zksync_eth_client::{clients::http::PKSigningClient, BoundEthInterface};
@@ -119,13 +115,9 @@
     contracts_config: &ContractsConfig,
     eth_client_url: &str,
 ) -> anyhow::Result<()> {
-<<<<<<< HEAD
-    let mut storage = ServerStorageProcessor::establish_connection(true)
-=======
     let db_url = postgres_config.master_url()?;
-    let pool = ConnectionPool::singleton(db_url)
+    let pool = ServerStorageProcessor::singleton(db_url)
         .build()
->>>>>>> 5f61d8d0
         .await
         .context("failed to build connection_pool")?;
     let mut storage = pool.access_storage().await.context("access_storage()")?;
@@ -200,20 +192,13 @@
     Ok(())
 }
 
-<<<<<<< HEAD
-pub async fn is_genesis_needed() -> bool {
-    let mut storage = ServerStorageProcessor::establish_connection(true)
-        .await
-        .unwrap();
-=======
 pub async fn is_genesis_needed(postgres_config: &PostgresConfig) -> bool {
     let db_url = postgres_config.master_url().unwrap();
-    let pool = ConnectionPool::singleton(db_url)
+    let pool = ServerConnectionPool::singleton(db_url)
         .build()
         .await
         .expect("failed to build connection_pool");
     let mut storage = pool.access_storage().await.expect("access_storage()");
->>>>>>> 5f61d8d0
     storage.blocks_dal().is_genesis_needed().await.unwrap()
 }
 
@@ -360,45 +345,27 @@
 )> {
     tracing::info!("Starting the components: {components:?}");
 
-<<<<<<< HEAD
-    let db_config = configs
-        .db_config
-        .clone()
-        .ok_or_else(|| anyhow::anyhow!("db_config"))?;
-    let server_connection_pool = ServerConnectionPool::builder(DbVariant::Master)
-        .build()
-        .await
-        .context("failed to build connection_pool")?;
-    let prover_connection_pool = ProverConnectionPool::builder(connection::DbVariant::Real)
-        .build()
-        .await
-        .context("failed to build prover_connection_pool")?;
-    let replica_connection_pool = ServerConnectionPool::builder(DbVariant::Replica)
-        .set_statement_timeout(db_config.statement_timeout())
-        .build()
-        .await
-        .context("failed to build replica_connection_pool")?;
-=======
     let db_config = configs.db_config.clone().context("db_config")?;
     let postgres_config = configs.postgres_config.clone().context("postgres_config")?;
 
     let statement_timeout = postgres_config.statement_timeout();
     let pool_size = postgres_config.max_connections()?;
-    let connection_pool = ConnectionPool::builder(postgres_config.master_url()?, pool_size)
-        .build()
-        .await
-        .context("failed to build connection_pool")?;
-    let prover_connection_pool = ConnectionPool::builder(postgres_config.prover_url()?, pool_size)
-        .build()
-        .await
-        .context("failed to build prover_connection_pool")?;
+    let server_connection_pool =
+        ServerConnectionPool::builder(postgres_config.master_url()?, pool_size)
+            .build()
+            .await
+            .context("failed to build server connection pool")?;
+    let prover_connection_pool =
+        ServerConnectionPool::builder(postgres_config.prover_url()?, pool_size)
+            .build()
+            .await
+            .context("failed to build prover connection pool")?;
     let replica_connection_pool =
-        ConnectionPool::builder(postgres_config.replica_url()?, pool_size)
+        ServerConnectionPool::builder(postgres_config.replica_url()?, pool_size)
             .set_statement_timeout(statement_timeout)
             .build()
             .await
-            .context("failed to build replica_connection_pool")?;
->>>>>>> 5f61d8d0
+            .context("failed to build server replica connection pool")?;
 
     let mut healthchecks: Vec<Box<dyn CheckHealth>> = Vec::new();
     let contracts_config = configs
@@ -505,7 +472,7 @@
                 &state_keeper_config,
                 &internal_api_config,
                 &api_config,
-                connection_pool.clone(),
+                server_connection_pool.clone(),
                 replica_connection_pool.clone(),
                 stop_receiver.clone(),
                 bounded_gas_adjuster.clone(),
@@ -546,7 +513,7 @@
                 &internal_api_config,
                 &api_config,
                 bounded_gas_adjuster.clone(),
-                connection_pool.clone(),
+                server_connection_pool.clone(),
                 replica_connection_pool.clone(),
                 stop_receiver.clone(),
                 storage_caches,
@@ -569,7 +536,7 @@
             let started_at = Instant::now();
             tracing::info!("initializing contract verification REST API");
             task_futures.push(contract_verification::start_server_thread_detached(
-                connection_pool.clone(),
+                server_connection_pool.clone(),
                 replica_connection_pool.clone(),
                 api_config.contract_verification.clone(),
                 stop_receiver.clone(),
@@ -620,11 +587,7 @@
     if components.contains(&Component::EthWatcher) {
         let started_at = Instant::now();
         tracing::info!("initializing ETH-Watcher");
-<<<<<<< HEAD
-        let eth_watch_pool = ServerConnectionPool::singleton(DbVariant::Master)
-=======
-        let eth_watch_pool = ConnectionPool::singleton(postgres_config.master_url()?)
->>>>>>> 5f61d8d0
+        let eth_watch_pool = ServerConnectionPool::singleton(postgres_config.master_url()?)
             .build()
             .await
             .context("failed to build eth_watch_pool")?;
@@ -653,19 +616,11 @@
     if components.contains(&Component::EthTxAggregator) {
         let started_at = Instant::now();
         tracing::info!("initializing ETH-TxAggregator");
-<<<<<<< HEAD
-        let eth_sender_pool = ServerConnectionPool::singleton(DbVariant::Master)
+        let eth_sender_pool = ServerConnectionPool::singleton(postgres_config.master_url()?)
             .build()
             .await
             .context("failed to build eth_sender_pool")?;
-        let eth_sender_prover_pool = ProverConnectionPool::singleton(connection::DbVariant::Real)
-=======
-        let eth_sender_pool = ConnectionPool::singleton(postgres_config.master_url()?)
-            .build()
-            .await
-            .context("failed to build eth_sender_pool")?;
-        let eth_sender_prover_pool = ConnectionPool::singleton(postgres_config.prover_url()?)
->>>>>>> 5f61d8d0
+        let eth_sender_prover_pool = ProverConnectionPool::singleton(postgres_config.prover_url()?)
             .build()
             .await
             .context("failed to build eth_sender_prover_pool")?;
@@ -702,11 +657,7 @@
     if components.contains(&Component::EthTxManager) {
         let started_at = Instant::now();
         tracing::info!("initializing ETH-TxManager");
-<<<<<<< HEAD
-        let eth_manager_pool = ServerConnectionPool::singleton(DbVariant::Master)
-=======
-        let eth_manager_pool = ConnectionPool::singleton(postgres_config.master_url()?)
->>>>>>> 5f61d8d0
+        let eth_manager_pool = ServerConnectionPool::singleton(postgres_config.master_url()?)
             .build()
             .await
             .context("failed to build eth_manager_pool")?;
@@ -740,7 +691,7 @@
         task_futures.extend(run_data_fetchers(
             &fetcher_config,
             eth_network.network,
-            connection_pool.clone(),
+            server_connection_pool.clone(),
             stop_receiver.clone(),
         ));
         let elapsed = started_at.elapsed();
@@ -762,7 +713,7 @@
         configs,
         &mut task_futures,
         &components,
-        &connection_pool,
+        &server_connection_pool,
         &prover_connection_pool,
         &store_factory,
         &stop_receiver,
@@ -771,14 +722,11 @@
     .context("add_witness_generator_to_task_futures()")?;
 
     if components.contains(&Component::BasicWitnessInputProducer) {
-<<<<<<< HEAD
-        let singleton_connection_pool = ServerConnectionPool::singleton(DbVariant::Master)
-=======
-        let singleton_connection_pool = ConnectionPool::singleton(postgres_config.master_url()?)
->>>>>>> 5f61d8d0
-            .build()
-            .await
-            .context("failed to build singleton connection_pool")?;
+        let singleton_connection_pool =
+            ServerConnectionPool::singleton(postgres_config.master_url()?)
+                .build()
+                .await
+                .context("failed to build singleton connection_pool")?;
         let network_config = configs.network_config.clone().context("network_config")?;
         add_basic_witness_input_producer_to_task_futures(
             &mut task_futures,
@@ -808,7 +756,7 @@
                 .clone()
                 .context("contracts_config")?,
             store_factory.create_store().await,
-            connection_pool.clone(),
+            server_connection_pool.clone(),
             stop_receiver.clone(),
         )));
     }
@@ -845,11 +793,8 @@
     stop_receiver: watch::Receiver<bool>,
 ) -> anyhow::Result<()> {
     let fair_l2_gas_price = state_keeper_config.fair_l2_gas_price;
-<<<<<<< HEAD
-    let pool_builder = ServerConnectionPool::singleton(DbVariant::Master);
-=======
-    let pool_builder = ConnectionPool::singleton(postgres_config.master_url()?);
->>>>>>> 5f61d8d0
+    let pool_builder = ServerConnectionPool::singleton(postgres_config.master_url()?);
+
     let state_keeper_pool = pool_builder
         .build()
         .await
@@ -1003,20 +948,11 @@
 
     let tree_health_check = metadata_calculator.tree_health_check();
     healthchecks.push(Box::new(tree_health_check));
-<<<<<<< HEAD
-
-    let server_pool = ServerConnectionPool::singleton(DbVariant::Master)
+    let pool = ServerConnectionPool::singleton(postgres_config.master_url()?)
         .build()
         .await
         .context("failed to build connection pool")?;
-    let prover_pool = ProverConnectionPool::singleton(connection::DbVariant::Real)
-=======
-    let pool = ConnectionPool::singleton(postgres_config.master_url()?)
-        .build()
-        .await
-        .context("failed to build connection pool")?;
-    let prover_pool = ConnectionPool::singleton(postgres_config.prover_url()?)
->>>>>>> 5f61d8d0
+    let prover_pool = ProverConnectionPool::singleton(postgres_config.prover_url()?)
         .build()
         .await
         .context("failed to build prover_pool")?;
@@ -1159,41 +1095,25 @@
     let house_keeper_config = configs
         .house_keeper_config
         .clone()
-<<<<<<< HEAD
-        .ok_or_else(|| anyhow::anyhow!("house_keeper_config"))?;
-    let server_connection_pool = ServerConnectionPool::singleton(DbVariant::Replica)
+        .context("house_keeper_config")?;
+    let postgres_config = configs.postgres_config.clone().context("postgres_config")?;
+    let server_connection_pool = ServerConnectionPool::singleton(postgres_config.replica_url()?)
         .build()
         .await
-        .context("failed to build a server connection pool")?;
-    let prover_connection_pool = ProverConnectionPool::builder(connection::DbVariant::Real)
-        .set_max_size(Some(house_keeper_config.prover_db_pool_size))
-=======
-        .context("house_keeper_config")?;
-    let postgres_config = configs.postgres_config.clone().context("postgres_config")?;
-    let connection_pool = ConnectionPool::singleton(postgres_config.replica_url()?)
->>>>>>> 5f61d8d0
+        .context("failed to build server connection pool")?;
+
+    let prover_connection_pool = ProverConnectionPool::singleton(postgres_config.prover_url()?)
         .build()
         .await
-        .context("failed to build a prover connection pool")?;
+        .context("failed to build prover connection pool")?;
 
     let l1_batch_metrics_reporter = L1BatchMetricsReporter::new(
         house_keeper_config.l1_batch_metrics_reporting_interval_ms,
-        server_connection_pool.clone(),
-        prover_connection_pool.clone(),
-    );
-
-<<<<<<< HEAD
-    let prover_group_config = configs
-        .prover_group_config
-        .clone()
-        .ok_or_else(|| anyhow::anyhow!("prover_group_config"))?;
-    let prover_configs = configs
-        .prover_configs
-        .clone()
-        .ok_or_else(|| anyhow::anyhow!("prover_configs"))?;
-
-=======
-    let prover_connection_pool = ConnectionPool::builder(
+        server_connection_pool,
+        prover_connection_pool,
+    );
+
+    let prover_connection_pool: ProverConnectionPool = ProverConnectionPool::builder(
         postgres_config.prover_url()?,
         postgres_config.max_connections()?,
     )
@@ -1205,7 +1125,6 @@
         .clone()
         .context("prover_group_config")?;
     let prover_configs = configs.prover_configs.clone().context("prover_configs")?;
->>>>>>> 5f61d8d0
     let gpu_prover_queue = GpuProverQueueMonitor::new(
         prover_group_config.synthesizer_per_gpu,
         house_keeper_config.gpu_prover_queue_reporting_interval_ms,
@@ -1397,11 +1316,7 @@
     } else {
         Namespace::NON_DEBUG.to_vec()
     };
-<<<<<<< HEAD
-    let last_miniblock_pool = ServerConnectionPool::singleton(DbVariant::Replica)
-=======
-    let last_miniblock_pool = ConnectionPool::singleton(postgres_config.replica_url()?)
->>>>>>> 5f61d8d0
+    let last_miniblock_pool = ServerConnectionPool::singleton(postgres_config.replica_url()?)
         .build()
         .await
         .context("failed to build last_miniblock_pool")?;
@@ -1446,11 +1361,7 @@
         storage_caches,
     )
     .await;
-<<<<<<< HEAD
-    let last_miniblock_pool = ServerConnectionPool::singleton(DbVariant::Replica)
-=======
-    let last_miniblock_pool = ConnectionPool::singleton(postgres_config.replica_url()?)
->>>>>>> 5f61d8d0
+    let last_miniblock_pool = ServerConnectionPool::singleton(postgres_config.replica_url()?)
         .build()
         .await
         .context("failed to build last_miniblock_pool")?;
@@ -1492,11 +1403,7 @@
             Component::EthTxAggregator | Component::EthTxManager | Component::StateKeeper
         )
     }) {
-<<<<<<< HEAD
-        let pool = ServerConnectionPool::singleton(DbVariant::Replica)
-=======
-        let pool = ConnectionPool::singleton(postgres_config.replica_url()?)
->>>>>>> 5f61d8d0
+        let pool = ServerConnectionPool::singleton(postgres_config.replica_url()?)
             .build()
             .await
             .context("failed to build a connection pool")?;
@@ -1512,11 +1419,7 @@
                 | Component::ContractVerificationApi
         )
     }) {
-<<<<<<< HEAD
-        let pool = ServerConnectionPool::singleton(DbVariant::Replica)
-=======
-        let pool = ConnectionPool::singleton(postgres_config.replica_url()?)
->>>>>>> 5f61d8d0
+        let pool = ServerConnectionPool::singleton(postgres_config.replica_url()?)
             .build()
             .await?;
         circuit_breakers.push(Box::new(ReplicationLagChecker {
