<<<<<<< HEAD
use zksync_types::{api::en, MiniblockNumber};
=======
use zksync_types::{api::en::SyncBlock, tokens::TokenInfo, MiniblockNumber};
>>>>>>> 66cdefcf
use zksync_web3_decl::{
    jsonrpsee::core::{async_trait, RpcResult},
    namespaces::en::EnNamespaceServer,
};

use crate::api_server::web3::{backend_jsonrpsee::into_jsrpc_error, namespaces::EnNamespace};

#[async_trait]
impl EnNamespaceServer for EnNamespace {
    async fn sync_l2_block(
        &self,
        block_number: MiniblockNumber,
        include_transactions: bool,
    ) -> RpcResult<Option<en::SyncBlock>> {
        self.sync_l2_block_impl(block_number, include_transactions)
            .await
            .map_err(into_jsrpc_error)
    }

<<<<<<< HEAD
    async fn consensus_genesis(&self) -> RpcResult<Option<en::ConsensusGenesis>> {
        self.consensus_genesis_impl()
=======
    async fn sync_tokens(
        &self,
        block_number: Option<MiniblockNumber>,
    ) -> RpcResult<Vec<TokenInfo>> {
        self.sync_tokens_impl(block_number)
>>>>>>> 66cdefcf
            .await
            .map_err(into_jsrpc_error)
    }
}<|MERGE_RESOLUTION|>--- conflicted
+++ resolved
@@ -1,8 +1,4 @@
-<<<<<<< HEAD
-use zksync_types::{api::en, MiniblockNumber};
-=======
-use zksync_types::{api::en::SyncBlock, tokens::TokenInfo, MiniblockNumber};
->>>>>>> 66cdefcf
+use zksync_types::{api::en, tokens::TokenInfo, MiniblockNumber};
 use zksync_web3_decl::{
     jsonrpsee::core::{async_trait, RpcResult},
     namespaces::en::EnNamespaceServer,
@@ -22,16 +18,17 @@
             .map_err(into_jsrpc_error)
     }
 
-<<<<<<< HEAD
     async fn consensus_genesis(&self) -> RpcResult<Option<en::ConsensusGenesis>> {
         self.consensus_genesis_impl()
-=======
+            .await
+            .map_err(into_jsrpc_error)
+    }
+
     async fn sync_tokens(
         &self,
         block_number: Option<MiniblockNumber>,
     ) -> RpcResult<Vec<TokenInfo>> {
         self.sync_tokens_impl(block_number)
->>>>>>> 66cdefcf
             .await
             .map_err(into_jsrpc_error)
     }
