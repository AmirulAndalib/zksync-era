use std::{collections::HashMap, convert::TryInto};

use bigdecimal::{BigDecimal, Zero};
use zksync_dal::StorageProcessor;
use zksync_mini_merkle_tree::MiniMerkleTree;
use zksync_system_constants::DEFAULT_L2_TX_GAS_PER_PUBDATA_BYTE;
use zksync_types::{
    api::{
        BlockDetails, BridgeAddresses, GetLogsFilter, L1BatchDetails, L2ToL1LogProof, Proof,
        ProtocolVersion, StorageProof, TransactionDetails,
    },
    fee::Fee,
    fee_model::MainNodeFeeParams,
    l1::L1Tx,
    l2::L2Tx,
    l2_to_l1_log::L2ToL1Log,
    tokens::ETHEREUM_ADDRESS,
    transaction_request::CallRequest,
    AccountTreeId, L1BatchNumber, MiniblockNumber, StorageKey, Transaction, L1_MESSENGER_ADDRESS,
    L2_ETH_TOKEN_ADDRESS, REQUIRED_L1_TO_L2_GAS_PER_PUBDATA_BYTE, U256, U64,
};
use zksync_utils::{address_to_h256, ratio_to_big_decimal_normalized};
use zksync_web3_decl::{
    error::Web3Error,
    types::{Address, Token, H256},
};

<<<<<<< HEAD
use crate::{
    api_server::{
        tree::TreeApiClient,
        web3::{backend_jsonrpsee::internal_error, metrics::API_METRICS, RpcState},
    },
    fee_model::BatchFeeModelInputProvider,
=======
use crate::api_server::{
    tree::TreeApiClient,
    web3::{backend_jsonrpsee::internal_error, metrics::API_METRICS, RpcState},
>>>>>>> 0e2bc561
};

#[derive(Debug)]
pub struct ZksNamespace {
    pub state: RpcState,
}

<<<<<<< HEAD
impl<G: BatchFeeModelInputProvider> ZksNamespace<G> {
    pub fn new(state: RpcState<G>) -> Self {
=======
impl ZksNamespace {
    pub fn new(state: RpcState) -> Self {
>>>>>>> 0e2bc561
        Self { state }
    }

    #[tracing::instrument(skip(self, request))]
    pub async fn estimate_fee_impl(&self, request: CallRequest) -> Result<Fee, Web3Error> {
        const METHOD_NAME: &str = "estimate_fee";

        let method_latency = API_METRICS.start_call(METHOD_NAME);
        let mut request_with_gas_per_pubdata_overridden = request;

        self.state
            .set_nonce_for_call_request(&mut request_with_gas_per_pubdata_overridden)
            .await?;

        if let Some(ref mut eip712_meta) = request_with_gas_per_pubdata_overridden.eip712_meta {
            eip712_meta.gas_per_pubdata = U256::from(DEFAULT_L2_TX_GAS_PER_PUBDATA_BYTE);
        }

        let mut tx = L2Tx::from_request(
            request_with_gas_per_pubdata_overridden.into(),
            self.state.api_config.max_tx_size,
        )?;

        // When we're estimating fee, we are trying to deduce values related to fee, so we should
        // not consider provided ones.
        tx.common_data.fee.max_priority_fee_per_gas = 0u64.into();
        tx.common_data.fee.gas_per_pubdata_limit = U256::from(DEFAULT_L2_TX_GAS_PER_PUBDATA_BYTE);

        let fee = self.estimate_fee(tx.into()).await?;
        method_latency.observe();
        Ok(fee)
    }

    #[tracing::instrument(skip(self, request))]
    pub async fn estimate_l1_to_l2_gas_impl(
        &self,
        request: CallRequest,
    ) -> Result<U256, Web3Error> {
        const METHOD_NAME: &str = "estimate_gas_l1_to_l2";

        let method_latency = API_METRICS.start_call(METHOD_NAME);
        let mut request_with_gas_per_pubdata_overridden = request;
        // When we're estimating fee, we are trying to deduce values related to fee, so we should
        // not consider provided ones.
        if let Some(ref mut eip712_meta) = request_with_gas_per_pubdata_overridden.eip712_meta {
            if eip712_meta.gas_per_pubdata == U256::zero() {
                eip712_meta.gas_per_pubdata = REQUIRED_L1_TO_L2_GAS_PER_PUBDATA_BYTE.into();
            }
        }

        let tx: L1Tx = request_with_gas_per_pubdata_overridden
            .try_into()
            .map_err(Web3Error::SerializationError)?;

        let fee = self.estimate_fee(tx.into()).await?;
        method_latency.observe();
        Ok(fee.gas_limit)
    }

    async fn estimate_fee(&self, tx: Transaction) -> Result<Fee, Web3Error> {
        let scale_factor = self.state.api_config.estimate_gas_scale_factor;
        let acceptable_overestimation =
            self.state.api_config.estimate_gas_acceptable_overestimation;

        let fee = self
            .state
            .tx_sender
            .get_txs_fee_in_wei(tx, scale_factor, acceptable_overestimation)
            .await
            .map_err(|err| Web3Error::SubmitTransactionError(err.to_string(), err.data()))?;

        Ok(fee)
    }

    #[tracing::instrument(skip(self))]
    pub fn get_main_contract_impl(&self) -> Address {
        self.state.api_config.diamond_proxy_addr
    }

    #[tracing::instrument(skip(self))]
    pub fn get_testnet_paymaster_impl(&self) -> Option<Address> {
        self.state.api_config.l2_testnet_paymaster_addr
    }

    #[tracing::instrument(skip(self))]
    pub fn get_bridge_contracts_impl(&self) -> BridgeAddresses {
        self.state.api_config.bridge_addresses.clone()
    }

    #[tracing::instrument(skip(self))]
    pub fn l1_chain_id_impl(&self) -> U64 {
        U64::from(*self.state.api_config.l1_chain_id)
    }

    #[tracing::instrument(skip(self))]
    pub async fn get_confirmed_tokens_impl(
        &self,
        from: u32,
        limit: u8,
    ) -> Result<Vec<Token>, Web3Error> {
        const METHOD_NAME: &str = "get_confirmed_tokens";

        let method_latency = API_METRICS.start_call(METHOD_NAME);
        let tokens = self
            .state
            .connection_pool
            .access_storage_tagged("api")
            .await
            .unwrap()
            .tokens_web3_dal()
            .get_well_known_tokens()
            .await
            .map_err(|err| internal_error(METHOD_NAME, err))?
            .into_iter()
            .skip(from as usize)
            .take(limit.into())
            .map(|token_info| Token {
                l1_address: token_info.l1_address,
                l2_address: token_info.l2_address,
                name: token_info.metadata.name,
                symbol: token_info.metadata.symbol,
                decimals: token_info.metadata.decimals,
            })
            .collect();

        method_latency.observe();
        Ok(tokens)
    }

    #[tracing::instrument(skip(self))]
    pub async fn get_token_price_impl(&self, l2_token: Address) -> Result<BigDecimal, Web3Error> {
        const METHOD_NAME: &str = "get_token_price";

        /// Amount of possible symbols after the decimal dot in the USD.
        /// Used to convert `Ratio<BigUint>` to `BigDecimal`.
        const USD_PRECISION: usize = 100;
        /// Minimum amount of symbols after the decimal dot in the USD.
        /// Used to convert `Ratio<BigUint>` to `BigDecimal`.
        const MIN_PRECISION: usize = 2;

        let method_latency = API_METRICS.start_call(METHOD_NAME);
        let token_price_result = {
            let mut storage = self
                .state
                .connection_pool
                .access_storage_tagged("api")
                .await
                .unwrap();
            storage.tokens_web3_dal().get_token_price(&l2_token).await
        };

        let result = match token_price_result {
            Ok(Some(price)) => Ok(ratio_to_big_decimal_normalized(
                &price.usd_price,
                USD_PRECISION,
                MIN_PRECISION,
            )),
            Ok(None) => Ok(BigDecimal::zero()),
            Err(err) => Err(internal_error(METHOD_NAME, err)),
        };

        method_latency.observe();
        result
    }

    #[tracing::instrument(skip(self))]
    pub async fn get_all_account_balances_impl(
        &self,
        address: Address,
    ) -> Result<HashMap<Address, U256>, Web3Error> {
        const METHOD_NAME: &str = "get_all_balances";

        let method_latency = API_METRICS.start_call(METHOD_NAME);
        let balances = self
            .state
            .connection_pool
            .access_storage_tagged("api")
            .await
            .unwrap()
            .accounts_dal()
            .get_balances_for_address(address)
            .await
            .map_err(|err| internal_error(METHOD_NAME, err))?
            .into_iter()
            .map(|(address, balance)| {
                if address == L2_ETH_TOKEN_ADDRESS {
                    (ETHEREUM_ADDRESS, balance)
                } else {
                    (address, balance)
                }
            })
            .collect();

        method_latency.observe();
        Ok(balances)
    }

    #[tracing::instrument(skip(self))]
    pub async fn get_l2_to_l1_msg_proof_impl(
        &self,
        block_number: MiniblockNumber,
        sender: Address,
        msg: H256,
        l2_log_position: Option<usize>,
    ) -> Result<Option<L2ToL1LogProof>, Web3Error> {
        const METHOD_NAME: &str = "get_l2_to_l1_msg_proof";

        let method_latency = API_METRICS.start_call(METHOD_NAME);
        let mut storage = self
            .state
            .connection_pool
            .access_storage_tagged("api")
            .await
            .unwrap();
        let l1_batch_number = match storage
            .blocks_web3_dal()
            .get_l1_batch_number_of_miniblock(block_number)
            .await
            .map_err(|err| internal_error(METHOD_NAME, err))?
        {
            Some(number) => number,
            None => return Ok(None),
        };
        let (first_miniblock_of_l1_batch, _) = storage
            .blocks_web3_dal()
            .get_miniblock_range_of_l1_batch(l1_batch_number)
            .await
            .map_err(|err| internal_error(METHOD_NAME, err))?
            .expect("L1 batch should contain at least one miniblock");

        // Position of l1 log in L1 batch relative to logs with identical data
        let l1_log_relative_position = if let Some(l2_log_position) = l2_log_position {
            let logs = storage
                .events_web3_dal()
                .get_logs(
                    GetLogsFilter {
                        from_block: first_miniblock_of_l1_batch,
                        to_block: block_number,
                        addresses: vec![L1_MESSENGER_ADDRESS],
                        topics: vec![(2, vec![address_to_h256(&sender)]), (3, vec![msg])],
                    },
                    self.state.api_config.req_entities_limit,
                )
                .await
                .map_err(|err| internal_error(METHOD_NAME, err))?;
            let maybe_pos = logs.iter().position(|event| {
                event.block_number == Some(block_number.0.into())
                    && event.log_index == Some(l2_log_position.into())
            });
            match maybe_pos {
                Some(pos) => pos,
                None => return Ok(None),
            }
        } else {
            0
        };

        let log_proof = self
            .get_l2_to_l1_log_proof_inner(
                METHOD_NAME,
                &mut storage,
                l1_batch_number,
                l1_log_relative_position,
                |log| {
                    log.sender == L1_MESSENGER_ADDRESS
                        && log.key == address_to_h256(&sender)
                        && log.value == msg
                },
            )
            .await?;

        method_latency.observe();
        Ok(log_proof)
    }

    async fn get_l2_to_l1_log_proof_inner(
        &self,
        method_name: &'static str,
        storage: &mut StorageProcessor<'_>,
        l1_batch_number: L1BatchNumber,
        index_in_filtered_logs: usize,
        log_filter: impl Fn(&L2ToL1Log) -> bool,
    ) -> Result<Option<L2ToL1LogProof>, Web3Error> {
        let all_l1_logs_in_batch = storage
            .blocks_web3_dal()
            .get_l2_to_l1_logs(l1_batch_number)
            .await
            .map_err(|err| internal_error(method_name, err))?;

        let Some((l1_log_index, _)) = all_l1_logs_in_batch
            .iter()
            .enumerate()
            .filter(|(_, log)| log_filter(log))
            .nth(index_in_filtered_logs)
        else {
            return Ok(None);
        };

        let Some(batch) = storage
            .blocks_dal()
            .get_l1_batch_header(l1_batch_number)
            .await
            .map_err(|err| internal_error(method_name, err))?
        else {
            return Ok(None);
        };

        let merkle_tree_leaves = all_l1_logs_in_batch.iter().map(L2ToL1Log::to_bytes);

        let min_tree_size = if batch
            .protocol_version
            .map(|v| v.is_pre_boojum())
            .unwrap_or(true)
        {
            Some(L2ToL1Log::PRE_BOOJUM_MIN_L2_L1_LOGS_TREE_SIZE)
        } else {
            Some(L2ToL1Log::MIN_L2_L1_LOGS_TREE_SIZE)
        };

        let (root, proof) = MiniMerkleTree::new(merkle_tree_leaves, min_tree_size)
            .merkle_root_and_path(l1_log_index);
        Ok(Some(L2ToL1LogProof {
            proof,
            root,
            id: l1_log_index as u32,
        }))
    }

    #[tracing::instrument(skip(self))]
    pub async fn get_l2_to_l1_log_proof_impl(
        &self,
        tx_hash: H256,
        index: Option<usize>,
    ) -> Result<Option<L2ToL1LogProof>, Web3Error> {
        const METHOD_NAME: &str = "get_l2_to_l1_msg_proof";

        let method_latency = API_METRICS.start_call(METHOD_NAME);
        let mut storage = self
            .state
            .connection_pool
            .access_storage_tagged("api")
            .await
            .unwrap();
        let Some((l1_batch_number, l1_batch_tx_index)) = storage
            .blocks_web3_dal()
            .get_l1_batch_info_for_tx(tx_hash)
            .await
            .map_err(|err| internal_error(METHOD_NAME, err))?
        else {
            return Ok(None);
        };

        let log_proof = self
            .get_l2_to_l1_log_proof_inner(
                METHOD_NAME,
                &mut storage,
                l1_batch_number,
                index.unwrap_or(0),
                |log| log.tx_number_in_block == l1_batch_tx_index,
            )
            .await?;

        method_latency.observe();
        Ok(log_proof)
    }

    #[tracing::instrument(skip(self))]
    pub async fn get_l1_batch_number_impl(&self) -> Result<U64, Web3Error> {
        const METHOD_NAME: &str = "get_l1_batch_number";

        let method_latency = API_METRICS.start_call(METHOD_NAME);
        let l1_batch_number = self
            .state
            .connection_pool
            .access_storage_tagged("api")
            .await
            .unwrap()
            .blocks_web3_dal()
            .get_sealed_l1_batch_number()
            .await
            .map(|n| U64::from(n.0))
            .map_err(|err| internal_error(METHOD_NAME, err));

        method_latency.observe();
        l1_batch_number
    }

    #[tracing::instrument(skip(self))]
    pub async fn get_miniblock_range_impl(
        &self,
        batch: L1BatchNumber,
    ) -> Result<Option<(U64, U64)>, Web3Error> {
        const METHOD_NAME: &str = "get_miniblock_range";

        let method_latency = API_METRICS.start_call(METHOD_NAME);
        let minmax = self
            .state
            .connection_pool
            .access_storage_tagged("api")
            .await
            .unwrap()
            .blocks_web3_dal()
            .get_miniblock_range_of_l1_batch(batch)
            .await
            .map(|minmax| minmax.map(|(min, max)| (U64::from(min.0), U64::from(max.0))))
            .map_err(|err| internal_error(METHOD_NAME, err));

        method_latency.observe();
        minmax
    }

    #[tracing::instrument(skip(self))]
    pub async fn get_block_details_impl(
        &self,
        block_number: MiniblockNumber,
    ) -> Result<Option<BlockDetails>, Web3Error> {
        const METHOD_NAME: &str = "get_block_details";

        let method_latency = API_METRICS.start_call(METHOD_NAME);
        let block_details = self
            .state
            .connection_pool
            .access_storage_tagged("api")
            .await
            .unwrap()
            .blocks_web3_dal()
            .get_block_details(
                block_number,
                self.state.tx_sender.0.sender_config.fee_account_addr,
            )
            .await
            .map_err(|err| internal_error(METHOD_NAME, err));

        method_latency.observe();
        block_details
    }

    #[tracing::instrument(skip(self))]
    pub async fn get_raw_block_transactions_impl(
        &self,
        block_number: MiniblockNumber,
    ) -> Result<Vec<Transaction>, Web3Error> {
        const METHOD_NAME: &str = "get_raw_block_transactions";

        let method_latency = API_METRICS.start_call(METHOD_NAME);
        let transactions = self
            .state
            .connection_pool
            .access_storage_tagged("api")
            .await
            .unwrap()
            .transactions_web3_dal()
            .get_raw_miniblock_transactions(block_number)
            .await
            .map_err(|err| internal_error(METHOD_NAME, err));

        method_latency.observe();
        transactions
    }

    #[tracing::instrument(skip(self))]
    pub async fn get_transaction_details_impl(
        &self,
        hash: H256,
    ) -> Result<Option<TransactionDetails>, Web3Error> {
        const METHOD_NAME: &str = "get_transaction_details";

        let method_latency = API_METRICS.start_call(METHOD_NAME);
        let mut tx_details = self
            .state
            .connection_pool
            .access_storage_tagged("api")
            .await
            .unwrap()
            .transactions_web3_dal()
            .get_transaction_details(hash)
            .await
            .map_err(|err| internal_error(METHOD_NAME, err));

        if let Some(proxy) = &self.state.tx_sender.0.proxy {
            // We're running an external node - we should query the main node directly
            // in case the transaction was proxied but not yet synced back to us
            if matches!(tx_details, Ok(None)) {
                // If the transaction is not in the db, query main node for details
                tx_details = proxy
                    .request_tx_details(hash)
                    .await
                    .map_err(|err| internal_error(METHOD_NAME, err));
            }
        }

        method_latency.observe();
        tx_details
    }

    #[tracing::instrument(skip(self))]
    pub async fn get_l1_batch_details_impl(
        &self,
        batch_number: L1BatchNumber,
    ) -> Result<Option<L1BatchDetails>, Web3Error> {
        const METHOD_NAME: &str = "get_l1_batch";

        let method_latency = API_METRICS.start_call(METHOD_NAME);
        let l1_batch = self
            .state
            .connection_pool
            .access_storage_tagged("api")
            .await
            .unwrap()
            .blocks_web3_dal()
            .get_l1_batch_details(batch_number)
            .await
            .map_err(|err| internal_error(METHOD_NAME, err));

        method_latency.observe();
        l1_batch
    }

    #[tracing::instrument(skip(self))]
    pub async fn get_bytecode_by_hash_impl(&self, hash: H256) -> Option<Vec<u8>> {
        const METHOD_NAME: &str = "get_bytecode_by_hash";

        let method_latency = API_METRICS.start_call(METHOD_NAME);
        let bytecode = self
            .state
            .connection_pool
            .access_storage_tagged("api")
            .await
            .unwrap()
            .storage_dal()
            .get_factory_dep(hash)
            .await;

        method_latency.observe();
        bytecode
    }

    #[tracing::instrument(skip(self))]
    pub fn get_l1_gas_price_impl(&self) -> U64 {
        const METHOD_NAME: &str = "get_l1_gas_price";

        let method_latency = API_METRICS.start_call(METHOD_NAME);
        let gas_price = self
            .state
            .tx_sender
            .0
            .batch_fee_input_provider
            .get_batch_fee_input(false)
            .l1_gas_price();

        method_latency.observe();
        gas_price.into()
    }

    #[tracing::instrument(skip(self))]
    pub fn get_main_node_fee_params(&self) -> MainNodeFeeParams {
        const METHOD_NAME: &str = "get_main_node_batch_fee_input";

        let method_latency = API_METRICS.start_call(METHOD_NAME);
        let fee_model_params = self
            .state
            .tx_sender
            .0
            .batch_fee_input_provider
            .get_fee_model_params();

        method_latency.observe();

        fee_model_params
    }

    #[tracing::instrument(skip(self))]
    pub async fn get_protocol_version_impl(
        &self,
        version_id: Option<u16>,
    ) -> Option<ProtocolVersion> {
        const METHOD_NAME: &str = "get_protocol_version";

        let method_latency = API_METRICS.start_call(METHOD_NAME);
        let protocol_version = match version_id {
            Some(id) => {
                self.state
                    .connection_pool
                    .access_storage()
                    .await
                    .unwrap()
                    .protocol_versions_web3_dal()
                    .get_protocol_version_by_id(id)
                    .await
            }
            None => Some(
                self.state
                    .connection_pool
                    .access_storage()
                    .await
                    .unwrap()
                    .protocol_versions_web3_dal()
                    .get_latest_protocol_version()
                    .await,
            ),
        };

        method_latency.observe();
        protocol_version
    }

    #[tracing::instrument(skip_all)]
    pub async fn get_proofs_impl(
        &self,
        address: Address,
        keys: Vec<H256>,
        l1_batch_number: L1BatchNumber,
    ) -> Result<Proof, Web3Error> {
        const METHOD_NAME: &str = "get_proofs";

        let hashed_keys = keys
            .iter()
            .map(|key| StorageKey::new(AccountTreeId::new(address), *key).hashed_key_u256())
            .collect();

        let storage_proof = self
            .state
            .tree_api
            .as_ref()
            .ok_or(Web3Error::TreeApiUnavailable)?
            .get_proofs(l1_batch_number, hashed_keys)
            .await
            .map_err(|err| internal_error(METHOD_NAME, err))?
            .into_iter()
            .zip(keys)
            .map(|(proof, key)| StorageProof {
                key,
                proof: proof.merkle_path,
                value: proof.value,
                index: proof.index,
            })
            .collect();

        Ok(Proof {
            address,
            storage_proof,
        })
    }
}<|MERGE_RESOLUTION|>--- conflicted
+++ resolved
@@ -25,18 +25,12 @@
     types::{Address, Token, H256},
 };
 
-<<<<<<< HEAD
 use crate::{
     api_server::{
         tree::TreeApiClient,
         web3::{backend_jsonrpsee::internal_error, metrics::API_METRICS, RpcState},
     },
     fee_model::BatchFeeModelInputProvider,
-=======
-use crate::api_server::{
-    tree::TreeApiClient,
-    web3::{backend_jsonrpsee::internal_error, metrics::API_METRICS, RpcState},
->>>>>>> 0e2bc561
 };
 
 #[derive(Debug)]
@@ -44,13 +38,8 @@
     pub state: RpcState,
 }
 
-<<<<<<< HEAD
-impl<G: BatchFeeModelInputProvider> ZksNamespace<G> {
-    pub fn new(state: RpcState<G>) -> Self {
-=======
 impl ZksNamespace {
     pub fn new(state: RpcState) -> Self {
->>>>>>> 0e2bc561
         Self { state }
     }
 
