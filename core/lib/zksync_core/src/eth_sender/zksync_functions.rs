use zksync_contracts::{
    multicall_contract, verifier_contract, zksync_contract, PRE_BOOJUM_COMMIT_FUNCTION,
    PRE_BOOJUM_EXECUTE_FUNCTION, PRE_BOOJUM_PROVE_FUNCTION,
};
use zksync_types::ethabi::{Contract, Function};

#[derive(Debug)]
pub(super) struct ZkSyncFunctions {
    pub(super) pre_boojum_commit: Function,
    pub(super) post_boojum_commit: Option<Function>,
    pub(super) pre_boojum_prove: Function,
    pub(super) post_boojum_prove: Option<Function>,
    pub(super) pre_boojum_execute: Function,
    pub(super) post_boojum_execute: Option<Function>,
    pub(super) get_l2_bootloader_bytecode_hash: Function,
    pub(super) get_l2_default_account_bytecode_hash: Function,
    pub(super) get_verifier: Function,
    pub(super) get_verifier_params: Function,
    pub(super) get_protocol_version: Function,

    pub(super) verifier_contract: Contract,
<<<<<<< HEAD
    pub(super) get_verification_key: Option<Function>,
=======
    pub(super) get_verification_key: Function,
>>>>>>> 406f2350
    pub(super) verification_key_hash: Option<Function>,

    pub(super) multicall_contract: Contract,
    pub(super) aggregate3: Function,
}

fn get_function(contract: &Contract, name: &str) -> Function {
    contract
        .functions
        .get(name)
        .cloned()
        .unwrap_or_else(|| panic!("{} function not found", name))
        .pop()
        .unwrap_or_else(|| panic!("{} function entry not found", name))
}

fn get_optional_function(contract: &Contract, name: &str) -> Option<Function> {
    contract
        .functions
        .get(name)
        .cloned()
        .map(|mut functions| functions.pop().unwrap())
}

impl Default for ZkSyncFunctions {
    fn default() -> Self {
        let zksync_contract = zksync_contract();
        let verifier_contract = verifier_contract();
        let multicall_contract = multicall_contract();

<<<<<<< HEAD
        let commit_blocks = get_function(&zksync_contract, "commitBatches");
        let prove_blocks = get_function(&zksync_contract, "proveBatches");
        let execute_blocks = get_function(&zksync_contract, "executeBatches");
=======
        let pre_boojum_commit = PRE_BOOJUM_COMMIT_FUNCTION.clone();
        let post_boojum_commit = get_optional_function(&zksync_contract, "commitBatches");
        let pre_boojum_prove = PRE_BOOJUM_PROVE_FUNCTION.clone();
        let post_boojum_prove = get_optional_function(&zksync_contract, "proveBatches");
        let pre_boojum_execute = PRE_BOOJUM_EXECUTE_FUNCTION.clone();
        let post_boojum_execute = get_optional_function(&zksync_contract, "executeBatches");
>>>>>>> 406f2350
        let get_l2_bootloader_bytecode_hash =
            get_function(&zksync_contract, "getL2BootloaderBytecodeHash");
        let get_l2_default_account_bytecode_hash =
            get_function(&zksync_contract, "getL2DefaultAccountBytecodeHash");
        let get_verifier = get_function(&zksync_contract, "getVerifier");
        let get_verifier_params = get_function(&zksync_contract, "getVerifierParams");
        let get_protocol_version = get_function(&zksync_contract, "getProtocolVersion");
        let aggregate3 = get_function(&multicall_contract, "aggregate3");
<<<<<<< HEAD
        let get_verification_key =
            get_optional_function(&verifier_contract, "get_verification_key");
        let verification_key_hash =
            get_optional_function(&verifier_contract, "verificationKeyHash");

        assert!(
            get_verification_key.as_ref().xor(verification_key_hash.as_ref()).is_some(),
            "Either get_verification_key or verificationKeyHash must be present in the verifier contract, but not both"
        );
=======
        let verification_key_hash =
            get_optional_function(&verifier_contract, "verificationKeyHash");
>>>>>>> 406f2350

        ZkSyncFunctions {
            pre_boojum_commit,
            post_boojum_commit,
            pre_boojum_prove,
            post_boojum_prove,
            pre_boojum_execute,
            post_boojum_execute,
            get_l2_bootloader_bytecode_hash,
            get_l2_default_account_bytecode_hash,
            get_verifier,
            get_verifier_params,
            get_protocol_version,
            verifier_contract,
            get_verification_key,
            verification_key_hash,
            multicall_contract,
            aggregate3,
        }
    }
}<|MERGE_RESOLUTION|>--- conflicted
+++ resolved
@@ -19,11 +19,7 @@
     pub(super) get_protocol_version: Function,
 
     pub(super) verifier_contract: Contract,
-<<<<<<< HEAD
     pub(super) get_verification_key: Option<Function>,
-=======
-    pub(super) get_verification_key: Function,
->>>>>>> 406f2350
     pub(super) verification_key_hash: Option<Function>,
 
     pub(super) multicall_contract: Contract,
@@ -54,18 +50,12 @@
         let verifier_contract = verifier_contract();
         let multicall_contract = multicall_contract();
 
-<<<<<<< HEAD
-        let commit_blocks = get_function(&zksync_contract, "commitBatches");
-        let prove_blocks = get_function(&zksync_contract, "proveBatches");
-        let execute_blocks = get_function(&zksync_contract, "executeBatches");
-=======
         let pre_boojum_commit = PRE_BOOJUM_COMMIT_FUNCTION.clone();
         let post_boojum_commit = get_optional_function(&zksync_contract, "commitBatches");
         let pre_boojum_prove = PRE_BOOJUM_PROVE_FUNCTION.clone();
         let post_boojum_prove = get_optional_function(&zksync_contract, "proveBatches");
         let pre_boojum_execute = PRE_BOOJUM_EXECUTE_FUNCTION.clone();
         let post_boojum_execute = get_optional_function(&zksync_contract, "executeBatches");
->>>>>>> 406f2350
         let get_l2_bootloader_bytecode_hash =
             get_function(&zksync_contract, "getL2BootloaderBytecodeHash");
         let get_l2_default_account_bytecode_hash =
@@ -73,21 +63,11 @@
         let get_verifier = get_function(&zksync_contract, "getVerifier");
         let get_verifier_params = get_function(&zksync_contract, "getVerifierParams");
         let get_protocol_version = get_function(&zksync_contract, "getProtocolVersion");
-        let aggregate3 = get_function(&multicall_contract, "aggregate3");
-<<<<<<< HEAD
         let get_verification_key =
             get_optional_function(&verifier_contract, "get_verification_key");
+        let aggregate3 = get_function(&multicall_contract, "aggregate3");
         let verification_key_hash =
             get_optional_function(&verifier_contract, "verificationKeyHash");
-
-        assert!(
-            get_verification_key.as_ref().xor(verification_key_hash.as_ref()).is_some(),
-            "Either get_verification_key or verificationKeyHash must be present in the verifier contract, but not both"
-        );
-=======
-        let verification_key_hash =
-            get_optional_function(&verifier_contract, "verificationKeyHash");
->>>>>>> 406f2350
 
         ZkSyncFunctions {
             pre_boojum_commit,
