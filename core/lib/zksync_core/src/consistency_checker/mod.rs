--- conflicted
+++ resolved
@@ -201,11 +201,8 @@
     event_handler: Box<dyn HandleConsistencyCheckerEvent>,
     l1_data_mismatch_behavior: L1DataMismatchBehavior,
     pool: ConnectionPool,
-<<<<<<< HEAD
+    health_check: ReactiveHealthCheck,
     l1_batch_commit_data_generator: Arc<dyn L1BatchCommitDataGenerator>,
-=======
-    health_check: ReactiveHealthCheck,
->>>>>>> 469ab06a
 }
 
 impl ConsistencyChecker {
@@ -227,11 +224,8 @@
             event_handler: Box::new(health_updater),
             l1_data_mismatch_behavior: L1DataMismatchBehavior::Log,
             pool,
-<<<<<<< HEAD
+            health_check,
             l1_batch_commit_data_generator,
-=======
-            health_check,
->>>>>>> 469ab06a
         }
     }
 
