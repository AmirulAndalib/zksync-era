//! This module is a source-of-truth on what is expected to be done when sealing a block.
//! It contains the logic of the block sealing, which is used by both the mempool-based and external node IO.

use itertools::Itertools;
use zkevm_test_harness::witness::utils::{
    events_queue_commitment_fixed, initial_heap_content_commitment_fixed,
};

use std::{
    collections::HashMap,
    time::{Duration, Instant},
};

use vm::{FinishedL1Batch, L1BatchEnv};
use zksync_config::constants::ACCOUNT_CODE_STORAGE_ADDRESS;
use zksync_dal::StorageProcessor;
use zksync_types::{
    block::unpack_block_info, CURRENT_VIRTUAL_BLOCK_INFO_POSITION, SYSTEM_CONTEXT_ADDRESS,
};
use zksync_types::{
    block::{L1BatchHeader, MiniblockHeader},
    event::{extract_added_tokens, extract_long_l2_to_l1_messages},
    l2_to_l1_log::L2ToL1Log,
    storage_writes_deduplicator::{ModifiedSlot, StorageWritesDeduplicator},
    tx::{
        tx_execution_info::DeduplicatedWritesMetrics, IncludedTxLocation,
        TransactionExecutionResult,
    },
    zkevm_test_harness::witness::sort_storage_access::sort_storage_access_queries,
    AccountTreeId, Address, ExecuteTransactionCommon, L1BatchNumber, LogQuery, MiniblockNumber,
    StorageKey, StorageLog, StorageLogQuery, StorageValue, Transaction, VmEvent, H256,
};
// TODO (SMA-1206): use seconds instead of milliseconds.
use zksync_utils::{h256_to_u256, time::millis_since_epoch, u256_to_h256};

<<<<<<< HEAD
use crate::state_keeper::updates::{MiniblockSealCommand, UpdatesManager};
use crate::{state_keeper::extractors, witness_generator::utils::expand_bootloader_contents};

#[derive(Debug, Clone, Copy)]
struct SealProgressMetricNames {
    target: &'static str,
    stage_latency: &'static str,
    entity_count: &'static str,
    latency_per_unit: &'static str,
}

impl SealProgressMetricNames {
    const L1_BATCH: Self = Self {
        target: "L1 batch",
        stage_latency: "server.state_keeper.l1_batch.sealed_time_stage",
        entity_count: "server.state_keeper.l1_batch.sealed_entity_count",
        latency_per_unit: "server.state_keeper.l1_batch.sealed_entity_per_unit",
    };

    const MINIBLOCK: Self = Self {
        target: "miniblock",
        stage_latency: "server.state_keeper.miniblock.sealed_time_stage",
        entity_count: "server.state_keeper.miniblock.sealed_entity_count",
        latency_per_unit: "server.state_keeper.miniblock.sealed_entity_per_unit",
    };
}

/// Tracking progress of L1 batch sealing.
#[derive(Debug)]
struct SealProgress {
    metric_names: SealProgressMetricNames,
    is_fictive: Option<bool>,
    stage_start: Instant,
}

impl SealProgress {
    fn for_l1_batch() -> Self {
        Self {
            metric_names: SealProgressMetricNames::L1_BATCH,
            is_fictive: None,
            stage_start: Instant::now(),
        }
    }

    fn for_miniblock(is_fictive: bool) -> Self {
        Self {
            metric_names: SealProgressMetricNames::MINIBLOCK,
            is_fictive: Some(is_fictive),
            stage_start: Instant::now(),
        }
    }

    fn end_stage(&mut self, stage: &'static str, count: Option<usize>) {
        const MIN_STAGE_DURATION_TO_REPORT: Duration = Duration::from_millis(10);

        let elapsed = self.stage_start.elapsed();
        if elapsed > MIN_STAGE_DURATION_TO_REPORT {
            let target = self.metric_names.target;
            tracing::debug!(
                "{target} execution stage {stage} took {elapsed:?} with count {count:?}"
            );
        }

        let (l1_batch_labels, miniblock_labels);
        let labels: &[_] = if let Some(is_fictive) = self.is_fictive {
            let is_fictive_label = if is_fictive { "true" } else { "false" };
            miniblock_labels = [("is_fictive", is_fictive_label), ("stage", stage)];
            &miniblock_labels
        } else {
            l1_batch_labels = [("stage", stage)];
            &l1_batch_labels
        };
        metrics::histogram!(self.metric_names.stage_latency, elapsed, labels);

        if let Some(count) = count {
            metrics::histogram!(self.metric_names.entity_count, count as f64, labels);
            if count > 0 {
                metrics::histogram!(
                    self.metric_names.latency_per_unit,
                    elapsed.div_f64(count as f64),
                    labels
                );
            }
        }
        self.stage_start = Instant::now();
    }
}
=======
use crate::{
    metrics::{BlockStage, MiniblockStage, APP_METRICS},
    state_keeper::{
        extractors,
        metrics::{L1BatchSealStage, MiniblockSealStage, L1_BATCH_METRICS, MINIBLOCK_METRICS},
        updates::{MiniblockSealCommand, UpdatesManager},
    },
};
>>>>>>> 4010c7ea

impl UpdatesManager {
    /// Persists an L1 batch in the storage.
    /// This action includes a creation of an empty "fictive" miniblock that contains
    /// the events generated during the bootloader "tip phase".
    pub(crate) async fn seal_l1_batch(
        mut self,
        storage: &mut StorageProcessor<'_>,
        current_miniblock_number: MiniblockNumber,
        l1_batch_env: &L1BatchEnv,
        finished_batch: FinishedL1Batch,
        l2_erc20_bridge_addr: Address,
    ) {
        let started_at = Instant::now();
        let progress = L1_BATCH_METRICS.start(L1BatchSealStage::VmFinalization);
        let mut transaction = storage.start_transaction().await.unwrap();
        progress.observe(None);

        let progress = L1_BATCH_METRICS.start(L1BatchSealStage::FictiveMiniblock);
        self.extend_from_fictive_transaction(finished_batch.block_tip_execution_result);
        // Seal fictive miniblock with last events and storage logs.
        let miniblock_command = self.seal_miniblock_command(
            l1_batch_env.number,
            current_miniblock_number,
            l2_erc20_bridge_addr,
        );
        miniblock_command.seal_inner(&mut transaction, true).await;
        progress.observe(None);

        let progress = L1_BATCH_METRICS.start(L1BatchSealStage::LogDeduplication);
        let (_, deduped_log_queries) = sort_storage_access_queries(
            finished_batch
                .final_execution_state
                .storage_log_queries
                .iter()
                .map(|log| &log.log_query),
        );
        progress.observe(deduped_log_queries.len());

        let (l1_tx_count, l2_tx_count) = l1_l2_tx_count(&self.l1_batch.executed_transactions);
        let (writes_count, reads_count) = storage_log_query_write_read_counts(
            &finished_batch.final_execution_state.storage_log_queries,
        );
        let (dedup_writes_count, dedup_reads_count) =
            log_query_write_read_counts(deduped_log_queries.iter());

        tracing::info!(
            "Sealing L1 batch {current_l1_batch_number} with {total_tx_count} \
             ({l2_tx_count} L2 + {l1_tx_count} L1) txs, {l2_to_l1_log_count} l2_l1_logs, \
             {event_count} events, {reads_count} reads ({dedup_reads_count} deduped), \
             {writes_count} writes ({dedup_writes_count} deduped)",
            total_tx_count = l1_tx_count + l2_tx_count,
            l2_to_l1_log_count = finished_batch
                .final_execution_state
                .user_l2_to_l1_logs
                .len(),
            event_count = finished_batch.final_execution_state.events.len(),
            current_l1_batch_number = l1_batch_env.number
        );

        let progress = L1_BATCH_METRICS.start(L1BatchSealStage::InsertL1BatchHeader);
        let (_prev_hash, prev_timestamp) =
            extractors::wait_for_prev_l1_batch_params(&mut transaction, l1_batch_env.number).await;
        assert!(
            prev_timestamp < l1_batch_env.timestamp,
            "Cannot seal L1 batch #{}: Timestamp of previous L1 batch ({}) >= provisional L1 batch timestamp ({}), \
             meaning that L1 batch will be rejected by the bootloader",
            l1_batch_env.number,
            extractors::display_timestamp(prev_timestamp),
            extractors::display_timestamp(l1_batch_env.timestamp)
        );

        let (deduplicated_writes, protective_reads): (Vec<_>, Vec<_>) = deduped_log_queries
            .into_iter()
            .partition(|log_query| log_query.rw_flag);

        let l2_to_l1_messages =
            extract_long_l2_to_l1_messages(&finished_batch.final_execution_state.events);
        let initial_bootloader_contents =
            finished_batch.final_bootloader_memory.unwrap_or_default();

        let full_bootloader_memory = expand_bootloader_contents(&initial_bootloader_contents);

        let bootloader_initial_content_commitment =
            initial_heap_content_commitment_fixed(&full_bootloader_memory);

        let events_queue_commitment = events_queue_commitment_fixed(
            &finished_batch
                .final_execution_state
                .deduplicated_events_logs,
        );

        let l1_batch = L1BatchHeader {
            number: l1_batch_env.number,
            is_finished: true,
            timestamp: l1_batch_env.timestamp,
            fee_account_address: l1_batch_env.fee_account,
            priority_ops_onchain_data: self.l1_batch.priority_ops_onchain_data.clone(),
            l1_tx_count: l1_tx_count as u16,
            l2_tx_count: l2_tx_count as u16,
            l2_to_l1_logs: finished_batch.final_execution_state.user_l2_to_l1_logs,
            l2_to_l1_messages,
            bloom: Default::default(),
            used_contract_hashes: finished_batch.final_execution_state.used_contract_hashes,
            base_fee_per_gas: l1_batch_env.base_fee(),
            l1_gas_price: self.l1_gas_price(),
            l2_fair_gas_price: self.fair_l2_gas_price(),
            base_system_contracts_hashes: self.base_system_contract_hashes(),
            system_logs: finished_batch.final_execution_state.system_logs,
            protocol_version: Some(self.protocol_version()),

            events_queue_commitment: Some(H256(events_queue_commitment)),
            bootloader_initial_content_commitment: Some(H256(
                bootloader_initial_content_commitment,
            )),
        };

        let events_queue = Vec::new(); // TODO: put actual value when new VM is merged.
        transaction
            .blocks_dal()
            .insert_l1_batch(
                &l1_batch,
                &initial_bootloader_contents,
                self.l1_batch.l1_gas_count,
                &events_queue,
            )
            .await
            .unwrap();
        progress.observe(None);

        let progress = L1_BATCH_METRICS.start(L1BatchSealStage::SetL1BatchNumberForMiniblocks);
        transaction
            .blocks_dal()
            .mark_miniblocks_as_executed_in_l1_batch(l1_batch_env.number)
            .await
            .unwrap();
        progress.observe(None);

        let progress = L1_BATCH_METRICS.start(L1BatchSealStage::MarkTxsAsExecutedInL1Batch);
        transaction
            .transactions_dal()
            .mark_txs_as_executed_in_l1_batch(
                l1_batch_env.number,
                &self.l1_batch.executed_transactions,
            )
            .await;
        progress.observe(None);

<<<<<<< HEAD
=======
        let progress = L1_BATCH_METRICS.start(L1BatchSealStage::InsertProtectiveReads);
        let (deduplicated_writes, protective_reads): (Vec<_>, Vec<_>) = deduped_log_queries
            .into_iter()
            .partition(|log_query| log_query.rw_flag);
>>>>>>> 4010c7ea
        transaction
            .storage_logs_dedup_dal()
            .insert_protective_reads(l1_batch_env.number, &protective_reads)
            .await;
        progress.observe(protective_reads.len());

        let progress = L1_BATCH_METRICS.start(L1BatchSealStage::FilterWrittenSlots);
        let deduplicated_writes_hashed_keys: Vec<_> = deduplicated_writes
            .iter()
            .map(|log| {
                H256(StorageKey::raw_hashed_key(
                    &log.address,
                    &u256_to_h256(log.key),
                ))
            })
            .collect();
        let non_initial_writes = transaction
            .storage_logs_dedup_dal()
            .filter_written_slots(&deduplicated_writes_hashed_keys)
            .await;
        progress.observe(deduplicated_writes.len());

        let progress = L1_BATCH_METRICS.start(L1BatchSealStage::InsertInitialWrites);
        let written_storage_keys: Vec<_> = deduplicated_writes
            .iter()
            .filter_map(|log| {
                let key = StorageKey::new(AccountTreeId::new(log.address), u256_to_h256(log.key));
                (!non_initial_writes.contains(&key.hashed_key())).then_some(key)
            })
            .collect();

        transaction
            .storage_logs_dedup_dal()
            .insert_initial_writes(l1_batch_env.number, &written_storage_keys)
            .await;
        progress.observe(deduplicated_writes.len());

        let progress = L1_BATCH_METRICS.start(L1BatchSealStage::CommitL1Batch);
        transaction.commit().await.unwrap();
        progress.observe(None);

        let writes_metrics = self.storage_writes_deduplicator.metrics();
        // Sanity check metrics.
        assert_eq!(
            deduplicated_writes.len(),
            writes_metrics.initial_storage_writes + writes_metrics.repeated_storage_writes,
            "Results of in-flight and common deduplications are mismatched"
        );

        self.report_l1_batch_metrics(
            started_at,
            l1_batch_env.number,
            l1_batch_env.timestamp,
            &writes_metrics,
        );
    }

    fn report_l1_batch_metrics(
        &self,
        started_at: Instant,
        current_l1_batch_number: L1BatchNumber,
        block_timestamp: u64,
        writes_metrics: &DeduplicatedWritesMetrics,
    ) {
        L1_BATCH_METRICS
            .initial_writes
            .observe(writes_metrics.initial_storage_writes);
        L1_BATCH_METRICS
            .repeated_writes
            .observe(writes_metrics.repeated_storage_writes);
        L1_BATCH_METRICS
            .transactions_in_l1_batch
            .observe(self.l1_batch.executed_transactions.len());

        let l1_batch_latency =
            ((millis_since_epoch() - block_timestamp as u128 * 1_000) as f64) / 1_000.0;
        APP_METRICS.block_latency[&BlockStage::Sealed]
            .observe(Duration::from_secs_f64(l1_batch_latency));

        let elapsed = started_at.elapsed();
        L1_BATCH_METRICS.sealed_time.observe(elapsed);
        tracing::debug!("Sealed L1 batch {current_l1_batch_number} in {elapsed:?}");
    }
}

impl MiniblockSealCommand {
    pub async fn seal(&self, storage: &mut StorageProcessor<'_>) {
        self.seal_inner(storage, false).await;
    }

    /// Seals a miniblock with the given number.
    ///
    /// If `is_fictive` flag is set to true, then it is assumed that we should seal a fictive miniblock
    /// with no transactions in it. It is needed because there might be some storage logs / events
    /// that are created after the last processed tx in the L1 batch: after the last transaction is processed,
    /// the bootloader enters the "tip" phase in which it can still generate events (e.g.,
    /// one for sending fees to the operator).
    ///
    /// `l2_erc20_bridge_addr` is required to extract the information on newly added tokens.
    async fn seal_inner(&self, storage: &mut StorageProcessor<'_>, is_fictive: bool) {
        self.assert_valid_miniblock(is_fictive);

        let l1_batch_number = self.l1_batch_number;
        let miniblock_number = self.miniblock_number;
        let started_at = Instant::now();
        let progress =
            MINIBLOCK_METRICS.start(MiniblockSealStage::InsertMiniblockHeader, is_fictive);

        let (l1_tx_count, l2_tx_count) = l1_l2_tx_count(&self.miniblock.executed_transactions);
        let (writes_count, reads_count) =
            storage_log_query_write_read_counts(&self.miniblock.storage_logs);
        tracing::info!(
            "Sealing miniblock {miniblock_number} (L1 batch {l1_batch_number}) \
             with {total_tx_count} ({l2_tx_count} L2 + {l1_tx_count} L1) txs, {event_count} events, \
             {reads_count} reads, {writes_count} writes",
            total_tx_count = l1_tx_count + l2_tx_count,
            event_count = self.miniblock.events.len()
        );

        let mut transaction = storage.start_transaction().await.unwrap();
        let miniblock_header = MiniblockHeader {
            number: miniblock_number,
            timestamp: self.miniblock.timestamp,
            hash: self.miniblock.get_miniblock_hash(),
            l1_tx_count: l1_tx_count as u16,
            l2_tx_count: l2_tx_count as u16,
            base_fee_per_gas: self.base_fee_per_gas,
            l1_gas_price: self.l1_gas_price,
            l2_fair_gas_price: self.fair_l2_gas_price,
            base_system_contracts_hashes: self.base_system_contracts_hashes,
            protocol_version: self.protocol_version,
            virtual_blocks: self.miniblock.virtual_blocks,
        };

        transaction
            .blocks_dal()
            .insert_miniblock(&miniblock_header)
            .await
            .unwrap();
        progress.observe(None);

        let progress =
            MINIBLOCK_METRICS.start(MiniblockSealStage::MarkTransactionsInMiniblock, is_fictive);
        transaction
            .transactions_dal()
            .mark_txs_as_executed_in_miniblock(
                miniblock_number,
                &self.miniblock.executed_transactions,
                self.base_fee_per_gas.into(),
            )
            .await;
        progress.observe(self.miniblock.executed_transactions.len());

        let progress = MINIBLOCK_METRICS.start(MiniblockSealStage::InsertStorageLogs, is_fictive);
        let write_logs = self.extract_deduplicated_write_logs(is_fictive);
        let write_log_count: usize = write_logs.iter().map(|(_, logs)| logs.len()).sum();
        transaction
            .storage_logs_dal()
            .insert_storage_logs(miniblock_number, &write_logs)
            .await;
        progress.observe(write_log_count);

        let progress = MINIBLOCK_METRICS.start(MiniblockSealStage::ApplyStorageLogs, is_fictive);
        let unique_updates = transaction
            .storage_dal()
            .apply_storage_logs(&write_logs)
            .await;
        progress.observe(write_log_count);

        let progress = MINIBLOCK_METRICS.start(MiniblockSealStage::InsertFactoryDeps, is_fictive);
        let new_factory_deps = &self.miniblock.new_factory_deps;
        let new_factory_deps_count = new_factory_deps.len();
        if !new_factory_deps.is_empty() {
            transaction
                .storage_dal()
                .insert_factory_deps(miniblock_number, new_factory_deps)
                .await;
        }
        progress.observe(new_factory_deps_count);

        let progress =
            MINIBLOCK_METRICS.start(MiniblockSealStage::ExtractContractsDeployed, is_fictive);
        let deployed_contract_count = Self::count_deployed_contracts(&unique_updates);
        progress.observe(deployed_contract_count);

        let progress = MINIBLOCK_METRICS.start(MiniblockSealStage::ExtractAddedTokens, is_fictive);
        let added_tokens = extract_added_tokens(self.l2_erc20_bridge_addr, &self.miniblock.events);
        progress.observe(added_tokens.len());
        let progress = MINIBLOCK_METRICS.start(MiniblockSealStage::InsertTokens, is_fictive);
        let added_tokens_len = added_tokens.len();
        if !added_tokens.is_empty() {
            transaction.tokens_dal().add_tokens(added_tokens).await;
        }
        progress.observe(added_tokens_len);

        let progress = MINIBLOCK_METRICS.start(MiniblockSealStage::ExtractEvents, is_fictive);
        let miniblock_events = self.extract_events(is_fictive);
        let miniblock_event_count: usize = miniblock_events
            .iter()
            .map(|(_, events)| events.len())
            .sum();
        progress.observe(miniblock_event_count);
        let progress = MINIBLOCK_METRICS.start(MiniblockSealStage::InsertEvents, is_fictive);
        transaction
            .events_dal()
            .save_events(miniblock_number, &miniblock_events)
            .await;
        progress.observe(miniblock_event_count);

<<<<<<< HEAD
        let system_l2_to_l1_logs = self.extract_system_l2_to_l1_logs(is_fictive);
        let user_l2_to_l1_logs = self.extract_user_l2_to_l1_logs(is_fictive);

        let system_l2_to_l1_log_count: usize = system_l2_to_l1_logs
            .iter()
            .map(|(_, l2_to_l1_logs)| l2_to_l1_logs.len())
            .sum();
        let user_l2_to_l1_log_count: usize = user_l2_to_l1_logs
            .iter()
            .map(|(_, l2_to_l1_logs)| l2_to_l1_logs.len())
            .sum();

        progress.end_stage(
            "extract_l2_to_l1_logs",
            Some(system_l2_to_l1_log_count + user_l2_to_l1_log_count),
        );
=======
        let progress = MINIBLOCK_METRICS.start(MiniblockSealStage::ExtractL2ToL1Logs, is_fictive);
        let l2_to_l1_logs = self.extract_l2_to_l1_logs(is_fictive);
        let l2_to_l1_log_count: usize = l2_to_l1_logs
            .iter()
            .map(|(_, l2_to_l1_logs)| l2_to_l1_logs.len())
            .sum();
        progress.observe(l2_to_l1_log_count);
        let progress = MINIBLOCK_METRICS.start(MiniblockSealStage::InsertL2ToL1Logs, is_fictive);
>>>>>>> 4010c7ea
        transaction
            .events_dal()
            .save_l2_to_l1_logs(miniblock_number, &user_l2_to_l1_logs)
            .await;
<<<<<<< HEAD
        progress.end_stage("insert_l2_to_l1_logs", Some(user_l2_to_l1_log_count));
=======
        progress.observe(l2_to_l1_log_count);
>>>>>>> 4010c7ea

        let progress = MINIBLOCK_METRICS.start(MiniblockSealStage::CommitMiniblock, is_fictive);
        let current_l2_virtual_block_info = transaction
            .storage_dal()
            .get_by_key(&StorageKey::new(
                AccountTreeId::new(SYSTEM_CONTEXT_ADDRESS),
                CURRENT_VIRTUAL_BLOCK_INFO_POSITION,
            ))
            .await
            .unwrap_or_default();
        let (current_l2_virtual_block_number, _) =
            unpack_block_info(h256_to_u256(current_l2_virtual_block_info));

        transaction.commit().await.unwrap();
        progress.observe(None);
        self.report_miniblock_metrics(started_at, current_l2_virtual_block_number);
    }

    /// Performs several sanity checks to make sure that the miniblock is valid.
    fn assert_valid_miniblock(&self, is_fictive: bool) {
        assert_eq!(self.miniblock.executed_transactions.is_empty(), is_fictive);

        let first_tx_index = self.first_tx_index;
        let next_tx_index = first_tx_index + self.miniblock.executed_transactions.len();
        let tx_index_range = if is_fictive {
            next_tx_index..(next_tx_index + 1)
        } else {
            first_tx_index..next_tx_index
        };

        for event in &self.miniblock.events {
            let tx_index = event.location.1 as usize;
            assert!(tx_index_range.contains(&tx_index));
        }
        for storage_log in &self.miniblock.storage_logs {
            let tx_index = storage_log.log_query.tx_number_in_block as usize;
            assert!(tx_index_range.contains(&tx_index));
        }
    }

    fn extract_deduplicated_write_logs(&self, is_fictive: bool) -> Vec<(H256, Vec<StorageLog>)> {
        let mut storage_writes_deduplicator = StorageWritesDeduplicator::new();
        storage_writes_deduplicator.apply(
            self.miniblock
                .storage_logs
                .iter()
                .filter(|log| log.log_query.rw_flag),
        );
        let deduplicated_logs = storage_writes_deduplicator.into_modified_key_values();

        deduplicated_logs
            .into_iter()
            .map(|(key, ModifiedSlot { value, tx_index })| (tx_index, (key, value)))
            .sorted_by_key(|(tx_index, _)| *tx_index)
            .group_by(|(tx_index, _)| *tx_index)
            .into_iter()
            .map(|(tx_index, logs)| {
                let tx_hash = if is_fictive {
                    assert_eq!(tx_index as usize, self.first_tx_index);
                    H256::zero()
                } else {
                    self.transaction(tx_index as usize).hash()
                };
                (
                    tx_hash,
                    logs.into_iter()
                        .map(|(_, (key, value))| {
                            StorageLog::new_write_log(key, u256_to_h256(value))
                        })
                        .collect(),
                )
            })
            .collect()
    }

    fn transaction(&self, index: usize) -> &Transaction {
        let tx_result = &self.miniblock.executed_transactions[index - self.first_tx_index];
        &tx_result.transaction
    }

    fn count_deployed_contracts(
        unique_updates: &HashMap<StorageKey, (H256, StorageValue)>,
    ) -> usize {
        let mut count = 0;
        for (key, (_, value)) in unique_updates {
            if *key.account().address() == ACCOUNT_CODE_STORAGE_ADDRESS {
                let bytecode_hash = *value;
                // TODO(SMA-1554): Support contracts deletion.
                //  For now, we expected that if the `bytecode_hash` is zero, the contract was not deployed
                //  in the first place, so we don't do anything
                if bytecode_hash != H256::zero() {
                    count += 1;
                }
            }
        }
        count
    }

    fn extract_events(&self, is_fictive: bool) -> Vec<(IncludedTxLocation, Vec<&VmEvent>)> {
        self.group_by_tx_location(&self.miniblock.events, is_fictive, |event| event.location.1)
    }

    fn group_by_tx_location<'a, T>(
        &'a self,
        entries: &'a [T],
        is_fictive: bool,
        tx_location: impl Fn(&T) -> u32,
    ) -> Vec<(IncludedTxLocation, Vec<&'a T>)> {
        let grouped_entries = entries.iter().group_by(|&entry| tx_location(entry));
        let grouped_entries = grouped_entries.into_iter().map(|(tx_index, entries)| {
            let (tx_hash, tx_initiator_address) = if is_fictive {
                assert_eq!(tx_index as usize, self.first_tx_index);
                (H256::zero(), Address::zero())
            } else {
                let tx = self.transaction(tx_index as usize);
                (tx.hash(), tx.initiator_account())
            };

            let location = IncludedTxLocation {
                tx_hash,
                tx_index_in_miniblock: tx_index - self.first_tx_index as u32,
                tx_initiator_address,
            };
            (location, entries.collect())
        });
        grouped_entries.collect()
    }

    fn extract_system_l2_to_l1_logs(
        &self,
        is_fictive: bool,
    ) -> Vec<(IncludedTxLocation, Vec<&L2ToL1Log>)> {
        self.group_by_tx_location(&self.miniblock.system_l2_to_l1_logs, is_fictive, |log| {
            u32::from(log.tx_number_in_block)
        })
    }

    fn extract_user_l2_to_l1_logs(
        &self,
        is_fictive: bool,
    ) -> Vec<(IncludedTxLocation, Vec<&L2ToL1Log>)> {
        self.group_by_tx_location(&self.miniblock.user_l2_to_l1_logs, is_fictive, |log| {
            u32::from(log.tx_number_in_block)
        })
    }

    fn report_miniblock_metrics(&self, started_at: Instant, latest_virtual_block_number: u64) {
        let miniblock_number = self.miniblock_number;

        MINIBLOCK_METRICS
            .transactions_in_miniblock
            .observe(self.miniblock.executed_transactions.len());
        MINIBLOCK_METRICS.sealed_time.observe(started_at.elapsed());

        let miniblock_latency =
            ((millis_since_epoch() - self.miniblock.timestamp as u128 * 1_000) as f64) / 1_000.0;
        let stage = &MiniblockStage::Sealed;
        APP_METRICS.miniblock_latency[stage].observe(Duration::from_secs_f64(miniblock_latency));
        APP_METRICS.miniblock_number[stage].set(miniblock_number.0.into());
        APP_METRICS.miniblock_virtual_block_number[stage].set(latest_virtual_block_number);

        tracing::debug!(
            "Sealed miniblock {miniblock_number} in {:?}",
            started_at.elapsed()
        );
    }
}

fn l1_l2_tx_count(executed_transactions: &[TransactionExecutionResult]) -> (usize, usize) {
    let mut l1_tx_count = 0;
    let mut l2_tx_count = 0;

    for tx in executed_transactions {
        if matches!(tx.transaction.common_data, ExecuteTransactionCommon::L1(_)) {
            l1_tx_count += 1;
        } else {
            l2_tx_count += 1;
        }
    }
    (l1_tx_count, l2_tx_count)
}

fn log_query_write_read_counts<'a>(logs: impl Iterator<Item = &'a LogQuery>) -> (usize, usize) {
    let mut reads_count = 0;
    let mut writes_count = 0;

    for log in logs {
        if log.rw_flag {
            writes_count += 1;
        } else {
            reads_count += 1;
        }
    }
    (writes_count, reads_count)
}

fn storage_log_query_write_read_counts(logs: &[StorageLogQuery]) -> (usize, usize) {
    log_query_write_read_counts(logs.iter().map(|log| &log.log_query))
}<|MERGE_RESOLUTION|>--- conflicted
+++ resolved
@@ -33,95 +33,6 @@
 // TODO (SMA-1206): use seconds instead of milliseconds.
 use zksync_utils::{h256_to_u256, time::millis_since_epoch, u256_to_h256};
 
-<<<<<<< HEAD
-use crate::state_keeper::updates::{MiniblockSealCommand, UpdatesManager};
-use crate::{state_keeper::extractors, witness_generator::utils::expand_bootloader_contents};
-
-#[derive(Debug, Clone, Copy)]
-struct SealProgressMetricNames {
-    target: &'static str,
-    stage_latency: &'static str,
-    entity_count: &'static str,
-    latency_per_unit: &'static str,
-}
-
-impl SealProgressMetricNames {
-    const L1_BATCH: Self = Self {
-        target: "L1 batch",
-        stage_latency: "server.state_keeper.l1_batch.sealed_time_stage",
-        entity_count: "server.state_keeper.l1_batch.sealed_entity_count",
-        latency_per_unit: "server.state_keeper.l1_batch.sealed_entity_per_unit",
-    };
-
-    const MINIBLOCK: Self = Self {
-        target: "miniblock",
-        stage_latency: "server.state_keeper.miniblock.sealed_time_stage",
-        entity_count: "server.state_keeper.miniblock.sealed_entity_count",
-        latency_per_unit: "server.state_keeper.miniblock.sealed_entity_per_unit",
-    };
-}
-
-/// Tracking progress of L1 batch sealing.
-#[derive(Debug)]
-struct SealProgress {
-    metric_names: SealProgressMetricNames,
-    is_fictive: Option<bool>,
-    stage_start: Instant,
-}
-
-impl SealProgress {
-    fn for_l1_batch() -> Self {
-        Self {
-            metric_names: SealProgressMetricNames::L1_BATCH,
-            is_fictive: None,
-            stage_start: Instant::now(),
-        }
-    }
-
-    fn for_miniblock(is_fictive: bool) -> Self {
-        Self {
-            metric_names: SealProgressMetricNames::MINIBLOCK,
-            is_fictive: Some(is_fictive),
-            stage_start: Instant::now(),
-        }
-    }
-
-    fn end_stage(&mut self, stage: &'static str, count: Option<usize>) {
-        const MIN_STAGE_DURATION_TO_REPORT: Duration = Duration::from_millis(10);
-
-        let elapsed = self.stage_start.elapsed();
-        if elapsed > MIN_STAGE_DURATION_TO_REPORT {
-            let target = self.metric_names.target;
-            tracing::debug!(
-                "{target} execution stage {stage} took {elapsed:?} with count {count:?}"
-            );
-        }
-
-        let (l1_batch_labels, miniblock_labels);
-        let labels: &[_] = if let Some(is_fictive) = self.is_fictive {
-            let is_fictive_label = if is_fictive { "true" } else { "false" };
-            miniblock_labels = [("is_fictive", is_fictive_label), ("stage", stage)];
-            &miniblock_labels
-        } else {
-            l1_batch_labels = [("stage", stage)];
-            &l1_batch_labels
-        };
-        metrics::histogram!(self.metric_names.stage_latency, elapsed, labels);
-
-        if let Some(count) = count {
-            metrics::histogram!(self.metric_names.entity_count, count as f64, labels);
-            if count > 0 {
-                metrics::histogram!(
-                    self.metric_names.latency_per_unit,
-                    elapsed.div_f64(count as f64),
-                    labels
-                );
-            }
-        }
-        self.stage_start = Instant::now();
-    }
-}
-=======
 use crate::{
     metrics::{BlockStage, MiniblockStage, APP_METRICS},
     state_keeper::{
@@ -130,7 +41,6 @@
         updates::{MiniblockSealCommand, UpdatesManager},
     },
 };
->>>>>>> 4010c7ea
 
 impl UpdatesManager {
     /// Persists an L1 batch in the storage.
@@ -203,25 +113,8 @@
             extractors::display_timestamp(l1_batch_env.timestamp)
         );
 
-        let (deduplicated_writes, protective_reads): (Vec<_>, Vec<_>) = deduped_log_queries
-            .into_iter()
-            .partition(|log_query| log_query.rw_flag);
-
         let l2_to_l1_messages =
             extract_long_l2_to_l1_messages(&finished_batch.final_execution_state.events);
-        let initial_bootloader_contents =
-            finished_batch.final_bootloader_memory.unwrap_or_default();
-
-        let full_bootloader_memory = expand_bootloader_contents(&initial_bootloader_contents);
-
-        let bootloader_initial_content_commitment =
-            initial_heap_content_commitment_fixed(&full_bootloader_memory);
-
-        let events_queue_commitment = events_queue_commitment_fixed(
-            &finished_batch
-                .final_execution_state
-                .deduplicated_events_logs,
-        );
 
         let l1_batch = L1BatchHeader {
             number: l1_batch_env.number,
@@ -241,19 +134,17 @@
             base_system_contracts_hashes: self.base_system_contract_hashes(),
             system_logs: finished_batch.final_execution_state.system_logs,
             protocol_version: Some(self.protocol_version()),
-
-            events_queue_commitment: Some(H256(events_queue_commitment)),
-            bootloader_initial_content_commitment: Some(H256(
-                bootloader_initial_content_commitment,
-            )),
         };
 
-        let events_queue = Vec::new(); // TODO: put actual value when new VM is merged.
+        let events_queue = finished_batch
+            .final_execution_state
+            .deduplicated_events_logs;
+
         transaction
             .blocks_dal()
             .insert_l1_batch(
                 &l1_batch,
-                &initial_bootloader_contents,
+                &finished_batch.final_bootloader_memory.as_ref().unwrap(),
                 self.l1_batch.l1_gas_count,
                 &events_queue,
             )
@@ -279,13 +170,10 @@
             .await;
         progress.observe(None);
 
-<<<<<<< HEAD
-=======
         let progress = L1_BATCH_METRICS.start(L1BatchSealStage::InsertProtectiveReads);
         let (deduplicated_writes, protective_reads): (Vec<_>, Vec<_>) = deduped_log_queries
             .into_iter()
             .partition(|log_query| log_query.rw_flag);
->>>>>>> 4010c7ea
         transaction
             .storage_logs_dedup_dal()
             .insert_protective_reads(l1_batch_env.number, &protective_reads)
@@ -495,7 +383,8 @@
             .await;
         progress.observe(miniblock_event_count);
 
-<<<<<<< HEAD
+        let progress = MINIBLOCK_METRICS.start(MiniblockSealStage::ExtractL2ToL1Logs, is_fictive);
+
         let system_l2_to_l1_logs = self.extract_system_l2_to_l1_logs(is_fictive);
         let user_l2_to_l1_logs = self.extract_user_l2_to_l1_logs(is_fictive);
 
@@ -508,29 +397,14 @@
             .map(|(_, l2_to_l1_logs)| l2_to_l1_logs.len())
             .sum();
 
-        progress.end_stage(
-            "extract_l2_to_l1_logs",
-            Some(system_l2_to_l1_log_count + user_l2_to_l1_log_count),
-        );
-=======
-        let progress = MINIBLOCK_METRICS.start(MiniblockSealStage::ExtractL2ToL1Logs, is_fictive);
-        let l2_to_l1_logs = self.extract_l2_to_l1_logs(is_fictive);
-        let l2_to_l1_log_count: usize = l2_to_l1_logs
-            .iter()
-            .map(|(_, l2_to_l1_logs)| l2_to_l1_logs.len())
-            .sum();
-        progress.observe(l2_to_l1_log_count);
+        progress.observe(system_l2_to_l1_log_count + user_l2_to_l1_log_count);
+
         let progress = MINIBLOCK_METRICS.start(MiniblockSealStage::InsertL2ToL1Logs, is_fictive);
->>>>>>> 4010c7ea
         transaction
             .events_dal()
             .save_l2_to_l1_logs(miniblock_number, &user_l2_to_l1_logs)
             .await;
-<<<<<<< HEAD
-        progress.end_stage("insert_l2_to_l1_logs", Some(user_l2_to_l1_log_count));
-=======
-        progress.observe(l2_to_l1_log_count);
->>>>>>> 4010c7ea
+        progress.observe(user_l2_to_l1_log_count);
 
         let progress = MINIBLOCK_METRICS.start(MiniblockSealStage::CommitMiniblock, is_fictive);
         let current_l2_virtual_block_info = transaction
