use std::{
    fmt,
    time::{Duration, Instant},
};

use async_trait::async_trait;
use multivm::interface::{FinishedL1Batch, L1BatchEnv, SystemEnv};
use tokio::sync::{mpsc, oneshot};
use zksync_dal::ConnectionPool;
use zksync_types::{
    block::MiniblockExecutionData, protocol_version::ProtocolUpgradeTx,
    witness_block_state::WitnessBlockState, L1BatchNumber, MiniblockNumber, ProtocolVersionId,
    Transaction,
};

pub(crate) use self::mempool::MempoolIO;
use super::{
    metrics::{MiniblockQueueStage, MINIBLOCK_METRICS},
    seal_criteria::IoSealCriteria,
    updates::{MiniblockSealCommand, UpdatesManager},
};

pub(crate) mod common;
<<<<<<< HEAD
pub(crate) mod event_indexes_migration;
=======
pub(crate) mod fee_address_migration;
>>>>>>> f3c190da
pub(crate) mod mempool;
pub(crate) mod seal_logic;
#[cfg(test)]
mod tests;

/// Contains information about the un-synced execution state:
/// Batch data and transactions that were executed before and are marked as so in the DB,
/// but aren't a part of a sealed batch.
///
/// Upon a restart, we must re-execute the pending state to continue progressing from the
/// place where we stopped.
///
/// Invariant is that there may be not more than 1 pending batch, and it's always the latest batch.
#[derive(Debug)]
pub struct PendingBatchData {
    /// Data used to initialize the pending batch. We have to make sure that all the parameters
    /// (e.g. timestamp) are the same, so transaction would have the same result after re-execution.
    pub(crate) l1_batch_env: L1BatchEnv,
    pub(crate) system_env: SystemEnv,
    /// List of miniblocks and corresponding transactions that were executed within batch.
    pub(crate) pending_miniblocks: Vec<MiniblockExecutionData>,
}

#[derive(Debug, Copy, Clone, Default)]
pub struct MiniblockParams {
    /// The timestamp of the miniblock
    pub(crate) timestamp: u64,
    /// The maximal number of virtual blocks that can be created within this miniblock.
    /// During the migration from displaying users batch.number to L2 block (i.e. miniblock) number in Q3 2023
    /// in order to make the process smoother for users, we temporarily display the virtual blocks for users.
    ///
    /// Virtual blocks start their number with batch number and will increase until they reach the miniblock number.
    /// Note that it is the *maximal* number of virtual blocks that can be created within this miniblock since
    /// once the virtual blocks' number reaches the miniblock number, they will never be allowed to exceed those, i.e.
    /// any "excess" created blocks will be ignored.
    pub(crate) virtual_blocks: u32,
}

/// `StateKeeperIO` provides the interactive layer for the state keeper:
/// it's used to receive volatile parameters (such as batch parameters), and also it's used to perform
/// mutable operations on the persistent state (e.g. persist executed batches).
#[async_trait]
pub trait StateKeeperIO: 'static + Send + IoSealCriteria {
    /// Returns the number of the currently processed L1 batch.
    fn current_l1_batch_number(&self) -> L1BatchNumber;
    /// Returns the number of the currently processed miniblock (aka L2 block).
    fn current_miniblock_number(&self) -> MiniblockNumber;
    /// Returns the data on the batch that was not sealed before the server restart.
    /// See `PendingBatchData` doc-comment for details.
    async fn load_pending_batch(&mut self) -> Option<PendingBatchData>;
    /// Blocks for up to `max_wait` until the parameters for the next L1 batch are available.
    /// Returns the data required to initialize the VM for the next batch.
    async fn wait_for_new_batch_params(
        &mut self,
        max_wait: Duration,
    ) -> Option<(SystemEnv, L1BatchEnv)>;
    /// Blocks for up to `max_wait` until the parameters for the next miniblock are available.
    async fn wait_for_new_miniblock_params(
        &mut self,
        max_wait: Duration,
        prev_miniblock_timestamp: u64,
    ) -> Option<MiniblockParams>;
    /// Blocks for up to `max_wait` until the next transaction is available for execution.
    /// Returns `None` if no transaction became available until the timeout.
    async fn wait_for_next_tx(&mut self, max_wait: Duration) -> Option<Transaction>;
    /// Marks the transaction as "not executed", so it can be retrieved from the IO again.
    async fn rollback(&mut self, tx: Transaction);
    /// Marks the transaction as "rejected", e.g. one that is not correct and can't be executed.
    async fn reject(&mut self, tx: &Transaction, error: &str);
    /// Marks the miniblock (aka L2 block) as sealed.
    /// Returns the timestamp for the next miniblock.
    async fn seal_miniblock(&mut self, updates_manager: &UpdatesManager);
    /// Marks the L1 batch as sealed.
    async fn seal_l1_batch(
        &mut self,
        witness_block_state: Option<WitnessBlockState>,
        updates_manager: UpdatesManager,
        l1_batch_env: &L1BatchEnv,
        finished_batch: FinishedL1Batch,
    ) -> anyhow::Result<()>;
    /// Loads protocol version of the previous l1 batch.
    async fn load_previous_batch_version_id(&mut self) -> Option<ProtocolVersionId>;
    /// Loads protocol upgrade tx for given version.
    async fn load_upgrade_tx(&mut self, version_id: ProtocolVersionId)
        -> Option<ProtocolUpgradeTx>;
}

impl fmt::Debug for dyn StateKeeperIO {
    fn fmt(&self, formatter: &mut fmt::Formatter<'_>) -> fmt::Result {
        formatter
            .debug_struct("StateKeeperIO")
            .field("current_l1_batch_number", &self.current_l1_batch_number())
            .field("current_miniblock_number", &self.current_miniblock_number())
            .finish()
    }
}

/// A command together with the return address allowing to track command processing completion.
#[derive(Debug)]
struct Completable<T> {
    command: T,
    completion_sender: oneshot::Sender<()>,
}

/// Handle for [`MiniblockSealer`] allowing to submit [`MiniblockSealCommand`]s.
#[derive(Debug)]
pub struct MiniblockSealerHandle {
    commands_sender: mpsc::Sender<Completable<MiniblockSealCommand>>,
    latest_completion_receiver: Option<oneshot::Receiver<()>>,
    // If true, `submit()` will wait for the operation to complete.
    is_sync: bool,
}

impl MiniblockSealerHandle {
    const SHUTDOWN_MSG: &'static str = "miniblock sealer unexpectedly shut down";

    /// Submits a new sealing `command` to the sealer that this handle is attached to.
    ///
    /// If there are currently too many unprocessed commands, this method will wait until
    /// enough of them are processed (i.e., there is back pressure).
    pub(crate) async fn submit(&mut self, command: MiniblockSealCommand) {
        let miniblock_number = command.miniblock_number;
        tracing::debug!(
            "Enqueuing sealing command for miniblock #{miniblock_number} with #{} txs (L1 batch #{})",
            command.miniblock.executed_transactions.len(),
            command.l1_batch_number
        );

        let start = Instant::now();
        let (completion_sender, completion_receiver) = oneshot::channel();
        self.latest_completion_receiver = Some(completion_receiver);
        let command = Completable {
            command,
            completion_sender,
        };
        self.commands_sender
            .send(command)
            .await
            .expect(Self::SHUTDOWN_MSG);

        let elapsed = start.elapsed();
        let queue_capacity = self.commands_sender.capacity();
        tracing::debug!(
            "Enqueued sealing command for miniblock #{miniblock_number} (took {elapsed:?}; \
             available queue capacity: {queue_capacity})"
        );

        if self.is_sync {
            self.wait_for_all_commands().await;
        } else {
            MINIBLOCK_METRICS.seal_queue_capacity.set(queue_capacity);
            MINIBLOCK_METRICS.seal_queue_latency[&MiniblockQueueStage::Submit].observe(elapsed);
        }
    }

    /// Waits until all previously submitted commands are fully processed by the sealer.
    pub async fn wait_for_all_commands(&mut self) {
        tracing::debug!(
            "Requested waiting for miniblock seal queue to empty; current available capacity: {}",
            self.commands_sender.capacity()
        );

        let start = Instant::now();
        let completion_receiver = self.latest_completion_receiver.take();
        if let Some(completion_receiver) = completion_receiver {
            completion_receiver.await.expect(Self::SHUTDOWN_MSG);
        }

        let elapsed = start.elapsed();
        tracing::debug!("Miniblock seal queue is emptied (took {elapsed:?})");

        // Since this method called from outside is essentially a no-op if `self.is_sync`,
        // we don't report its metrics in this case.
        if !self.is_sync {
            MINIBLOCK_METRICS
                .seal_queue_capacity
                .set(self.commands_sender.capacity());
            MINIBLOCK_METRICS.seal_queue_latency[&MiniblockQueueStage::WaitForAllCommands]
                .observe(elapsed);
        }
    }
}

/// Component responsible for sealing miniblocks (i.e., storing their data to Postgres).
#[derive(Debug)]
pub struct MiniblockSealer {
    pool: ConnectionPool,
    is_sync: bool,
    // Weak sender handle to get queue capacity stats.
    commands_sender: mpsc::WeakSender<Completable<MiniblockSealCommand>>,
    commands_receiver: mpsc::Receiver<Completable<MiniblockSealCommand>>,
}

impl MiniblockSealer {
    /// Creates a sealer that will use the provided Postgres connection and will have the specified
    /// `command_capacity` for unprocessed sealing commands.
    pub fn new(pool: ConnectionPool, mut command_capacity: usize) -> (Self, MiniblockSealerHandle) {
        let is_sync = command_capacity == 0;
        command_capacity = command_capacity.max(1);

        let (commands_sender, commands_receiver) = mpsc::channel(command_capacity);
        let this = Self {
            pool,
            is_sync,
            commands_sender: commands_sender.downgrade(),
            commands_receiver,
        };
        let handle = MiniblockSealerHandle {
            commands_sender,
            latest_completion_receiver: None,
            is_sync,
        };
        (this, handle)
    }

    /// Seals miniblocks as they are received from the [`MiniblockSealerHandle`]. This should be run
    /// on a separate Tokio task.
    pub async fn run(mut self) -> anyhow::Result<()> {
        if self.is_sync {
            tracing::info!("Starting synchronous miniblock sealer");
        } else if let Some(sender) = self.commands_sender.upgrade() {
            tracing::info!(
                "Starting async miniblock sealer with queue capacity {}",
                sender.max_capacity()
            );
        } else {
            tracing::warn!("Miniblock sealer not started, since its handle is already dropped");
        }

        let mut miniblock_seal_delta: Option<Instant> = None;
        // Commands must be processed sequentially: a later miniblock cannot be saved before
        // an earlier one.
        while let Some(completable) = self.next_command().await {
            let mut conn = self
                .pool
                .access_storage_tagged("state_keeper")
                .await
                .unwrap();
            completable.command.seal(&mut conn).await;
            if let Some(delta) = miniblock_seal_delta {
                MINIBLOCK_METRICS.seal_delta.observe(delta.elapsed());
            }
            miniblock_seal_delta = Some(Instant::now());

            completable.completion_sender.send(()).ok();
            // ^ We don't care whether anyone listens to the processing progress
        }
        Ok(())
    }

    async fn next_command(&mut self) -> Option<Completable<MiniblockSealCommand>> {
        tracing::debug!("Polling miniblock seal queue for next command");
        let start = Instant::now();
        let command = self.commands_receiver.recv().await;
        let elapsed = start.elapsed();

        if let Some(completable) = &command {
            tracing::debug!(
                "Received command to seal miniblock #{} (polling took {elapsed:?})",
                completable.command.miniblock_number
            );
        }

        if !self.is_sync {
            MINIBLOCK_METRICS.seal_queue_latency[&MiniblockQueueStage::NextCommand]
                .observe(elapsed);
            if let Some(sender) = self.commands_sender.upgrade() {
                MINIBLOCK_METRICS.seal_queue_capacity.set(sender.capacity());
            }
        }
        command
    }
}<|MERGE_RESOLUTION|>--- conflicted
+++ resolved
@@ -21,11 +21,8 @@
 };
 
 pub(crate) mod common;
-<<<<<<< HEAD
 pub(crate) mod event_indexes_migration;
-=======
 pub(crate) mod fee_address_migration;
->>>>>>> f3c190da
 pub(crate) mod mempool;
 pub(crate) mod seal_logic;
 #[cfg(test)]
