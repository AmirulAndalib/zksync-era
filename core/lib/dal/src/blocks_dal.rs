--- conflicted
+++ resolved
@@ -236,11 +236,7 @@
                 zkporter_is_available,
                 bootloader_code_hash,
                 default_aa_code_hash,
-<<<<<<< HEAD
                 evm_simulator_code_hash,
-                base_fee_per_gas,
-=======
->>>>>>> 87065052
                 aux_data_hash,
                 pass_through_data_hash,
                 meta_parameters_hash,
@@ -541,15 +537,7 @@
                     $18,
                     $19,
                     $20,
-<<<<<<< HEAD
                     $21,
-                    $22,
-                    $23,
-                    $24,
-                    $25,
-                    $26,
-=======
->>>>>>> 87065052
                     NOW(),
                     NOW()
                 )
@@ -627,7 +615,26 @@
                     updated_at
                 )
             VALUES
-                ($1, $2, $3, $4, $5, $6, $7, $8, $9, $10, $11, $12, $13, $14, $15, NOW(), NOW())
+                (
+                    $1,
+                    $2,
+                    $3,
+                    $4,
+                    $5,
+                    $6,
+                    $7,
+                    $8,
+                    $9,
+                    $10,
+                    $11,
+                    $12,
+                    $13,
+                    $14,
+                    $15,
+                    $16,
+                    NOW(),
+                    NOW()
+                )
             "#,
             miniblock_header.number.0 as i64,
             miniblock_header.timestamp as i64,
@@ -968,11 +975,7 @@
                 zkporter_is_available,
                 bootloader_code_hash,
                 default_aa_code_hash,
-<<<<<<< HEAD
                 evm_simulator_code_hash,
-                base_fee_per_gas,
-=======
->>>>>>> 87065052
                 aux_data_hash,
                 pass_through_data_hash,
                 meta_parameters_hash,
@@ -1150,11 +1153,7 @@
                 zkporter_is_available,
                 bootloader_code_hash,
                 default_aa_code_hash,
-<<<<<<< HEAD
                 evm_simulator_code_hash,
-                base_fee_per_gas,
-=======
->>>>>>> 87065052
                 aux_data_hash,
                 pass_through_data_hash,
                 meta_parameters_hash,
@@ -1259,11 +1258,7 @@
                 zkporter_is_available,
                 bootloader_code_hash,
                 default_aa_code_hash,
-<<<<<<< HEAD
                 evm_simulator_code_hash,
-                base_fee_per_gas,
-=======
->>>>>>> 87065052
                 aux_data_hash,
                 pass_through_data_hash,
                 meta_parameters_hash,
@@ -1342,11 +1337,7 @@
                         zkporter_is_available,
                         bootloader_code_hash,
                         default_aa_code_hash,
-<<<<<<< HEAD
                         evm_simulator_code_hash,
-                        base_fee_per_gas,
-=======
->>>>>>> 87065052
                         aux_data_hash,
                         pass_through_data_hash,
                         meta_parameters_hash,
@@ -1477,11 +1468,7 @@
                     zkporter_is_available,
                     bootloader_code_hash,
                     default_aa_code_hash,
-<<<<<<< HEAD
                     evm_simulator_code_hash,
-                    base_fee_per_gas,
-=======
->>>>>>> 87065052
                     aux_data_hash,
                     pass_through_data_hash,
                     meta_parameters_hash,
@@ -1551,11 +1538,7 @@
                 zkporter_is_available,
                 l1_batches.bootloader_code_hash,
                 l1_batches.default_aa_code_hash,
-<<<<<<< HEAD
                 l1_batches.evm_simulator_code_hash,
-                base_fee_per_gas,
-=======
->>>>>>> 87065052
                 aux_data_hash,
                 pass_through_data_hash,
                 meta_parameters_hash,
@@ -1635,11 +1618,7 @@
                 zkporter_is_available,
                 l1_batches.bootloader_code_hash,
                 l1_batches.default_aa_code_hash,
-<<<<<<< HEAD
                 l1_batches.evm_simulator_code_hash,
-                base_fee_per_gas,
-=======
->>>>>>> 87065052
                 aux_data_hash,
                 pass_through_data_hash,
                 meta_parameters_hash,
@@ -2537,6 +2516,7 @@
                 BaseSystemContractsHashes {
                     bootloader: H256::repeat_byte(1),
                     default_aa: H256::repeat_byte(42),
+                    evm_simulator: H256::repeat_byte(55),
                 },
                 ProtocolVersionId::latest(),
             );
