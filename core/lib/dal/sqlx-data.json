--- conflicted
+++ resolved
@@ -785,339 +785,6 @@
     "query": "SELECT l1_address FROM tokens WHERE market_volume > $1"
   },
   "16bca6f4258ff3db90a26a8550c5fc35e666fb698960486528fceba3e452fd62": {
-<<<<<<< HEAD
-    "describe": {
-      "columns": [
-        {
-          "name": "number",
-          "ordinal": 0,
-          "type_info": "Int8"
-        },
-        {
-          "name": "timestamp",
-          "ordinal": 1,
-          "type_info": "Int8"
-        },
-        {
-          "name": "is_finished",
-          "ordinal": 2,
-          "type_info": "Bool"
-        },
-        {
-          "name": "l1_tx_count",
-          "ordinal": 3,
-          "type_info": "Int4"
-        },
-        {
-          "name": "l2_tx_count",
-          "ordinal": 4,
-          "type_info": "Int4"
-        },
-        {
-          "name": "fee_account_address",
-          "ordinal": 5,
-          "type_info": "Bytea"
-        },
-        {
-          "name": "bloom",
-          "ordinal": 6,
-          "type_info": "Bytea"
-        },
-        {
-          "name": "priority_ops_onchain_data",
-          "ordinal": 7,
-          "type_info": "ByteaArray"
-        },
-        {
-          "name": "hash",
-          "ordinal": 8,
-          "type_info": "Bytea"
-        },
-        {
-          "name": "parent_hash",
-          "ordinal": 9,
-          "type_info": "Bytea"
-        },
-        {
-          "name": "commitment",
-          "ordinal": 10,
-          "type_info": "Bytea"
-        },
-        {
-          "name": "compressed_write_logs",
-          "ordinal": 11,
-          "type_info": "Bytea"
-        },
-        {
-          "name": "compressed_contracts",
-          "ordinal": 12,
-          "type_info": "Bytea"
-        },
-        {
-          "name": "eth_prove_tx_id",
-          "ordinal": 13,
-          "type_info": "Int4"
-        },
-        {
-          "name": "eth_commit_tx_id",
-          "ordinal": 14,
-          "type_info": "Int4"
-        },
-        {
-          "name": "eth_execute_tx_id",
-          "ordinal": 15,
-          "type_info": "Int4"
-        },
-        {
-          "name": "merkle_root_hash",
-          "ordinal": 16,
-          "type_info": "Bytea"
-        },
-        {
-          "name": "l2_to_l1_logs",
-          "ordinal": 17,
-          "type_info": "ByteaArray"
-        },
-        {
-          "name": "l2_to_l1_messages",
-          "ordinal": 18,
-          "type_info": "ByteaArray"
-        },
-        {
-          "name": "used_contract_hashes",
-          "ordinal": 19,
-          "type_info": "Jsonb"
-        },
-        {
-          "name": "compressed_initial_writes",
-          "ordinal": 20,
-          "type_info": "Bytea"
-        },
-        {
-          "name": "compressed_repeated_writes",
-          "ordinal": 21,
-          "type_info": "Bytea"
-        },
-        {
-          "name": "l2_l1_compressed_messages",
-          "ordinal": 22,
-          "type_info": "Bytea"
-        },
-        {
-          "name": "l2_l1_merkle_root",
-          "ordinal": 23,
-          "type_info": "Bytea"
-        },
-        {
-          "name": "l1_gas_price",
-          "ordinal": 24,
-          "type_info": "Int8"
-        },
-        {
-          "name": "l2_fair_gas_price",
-          "ordinal": 25,
-          "type_info": "Int8"
-        },
-        {
-          "name": "rollup_last_leaf_index",
-          "ordinal": 26,
-          "type_info": "Int8"
-        },
-        {
-          "name": "zkporter_is_available",
-          "ordinal": 27,
-          "type_info": "Bool"
-        },
-        {
-          "name": "bootloader_code_hash",
-          "ordinal": 28,
-          "type_info": "Bytea"
-        },
-        {
-          "name": "default_aa_code_hash",
-          "ordinal": 29,
-          "type_info": "Bytea"
-        },
-        {
-          "name": "base_fee_per_gas",
-          "ordinal": 30,
-          "type_info": "Numeric"
-        },
-        {
-          "name": "aux_data_hash",
-          "ordinal": 31,
-          "type_info": "Bytea"
-        },
-        {
-          "name": "pass_through_data_hash",
-          "ordinal": 32,
-          "type_info": "Bytea"
-        },
-        {
-          "name": "meta_parameters_hash",
-          "ordinal": 33,
-          "type_info": "Bytea"
-        },
-        {
-          "name": "protocol_version",
-          "ordinal": 34,
-          "type_info": "Int4"
-        },
-        {
-          "name": "compressed_state_diffs",
-          "ordinal": 35,
-          "type_info": "Bytea"
-        },
-        {
-          "name": "system_logs",
-          "ordinal": 36,
-          "type_info": "ByteaArray"
-        },
-        {
-          "name": "events_queue_commitment",
-          "ordinal": 37,
-          "type_info": "Bytea"
-        },
-        {
-          "name": "bootloader_initial_content_commitment",
-          "ordinal": 38,
-          "type_info": "Bytea"
-        }
-      ],
-      "nullable": [
-        false,
-        false,
-        false,
-        false,
-        false,
-        false,
-        false,
-        false,
-        true,
-        true,
-        true,
-        true,
-        true,
-        true,
-        true,
-        true,
-        true,
-        false,
-        false,
-        false,
-        true,
-        true,
-        true,
-        true,
-        false,
-        false,
-        true,
-        true,
-        true,
-        true,
-        false,
-        true,
-        true,
-        true,
-        true,
-        true,
-        false,
-        true,
-        true
-      ],
-      "parameters": {
-        "Left": [
-          "Bytea",
-          "Bytea",
-          "Int4",
-          "Int8"
-        ]
-      }
-    },
-    "query": "SELECT number, l1_batches.timestamp, is_finished, l1_tx_count, l2_tx_count, fee_account_address, bloom, priority_ops_onchain_data, hash, parent_hash, commitment, compressed_write_logs, compressed_contracts, eth_prove_tx_id, eth_commit_tx_id, eth_execute_tx_id, merkle_root_hash, l2_to_l1_logs, l2_to_l1_messages, used_contract_hashes, compressed_initial_writes, compressed_repeated_writes, l2_l1_compressed_messages, l2_l1_merkle_root, l1_gas_price, l2_fair_gas_price, rollup_last_leaf_index, zkporter_is_available, l1_batches.bootloader_code_hash, l1_batches.default_aa_code_hash, base_fee_per_gas, aux_data_hash, pass_through_data_hash, meta_parameters_hash, protocol_version, compressed_state_diffs, system_logs, events_queue_commitment, bootloader_initial_content_commitment FROM l1_batches LEFT JOIN commitments ON commitments.l1_batch_number = l1_batches.number JOIN protocol_versions ON protocol_versions.id = l1_batches.protocol_version WHERE eth_commit_tx_id IS NULL AND number != 0 AND protocol_versions.bootloader_code_hash = $1 AND protocol_versions.default_account_code_hash = $2 AND commitment IS NOT NULL AND (protocol_versions.id = $3 OR protocol_versions.upgrade_tx_hash IS NULL) AND events_queue_commitment IS NOT NULL AND bootloader_initial_content_commitment IS NOT NULL ORDER BY number LIMIT $4"
-  },
-  "17a42a97e87a675bd465103ebedc63d6d091e5bb093c7905de70aed3dc71d823": {
-    "describe": {
-      "columns": [],
-      "nullable": [],
-      "parameters": {
-        "Left": [
-          "Int8"
-        ]
-      }
-    },
-    "query": "DELETE FROM storage_logs WHERE miniblock_number > $1"
-  },
-  "191fb8c0549267b515aaa7acc199675be1ea113e9137195468bb8ce64a099ae8": {
-    "describe": {
-      "columns": [
-        {
-          "name": "serialized_events_queue",
-          "ordinal": 0,
-          "type_info": "Jsonb"
-        }
-      ],
-      "nullable": [
-        false
-      ],
-      "parameters": {
-        "Left": [
-          "Int8"
-        ]
-      }
-    },
-    "query": "SELECT serialized_events_queue FROM events_queue WHERE l1_batch_number = $1"
-  },
-  "1948ab14bafbb3ba0098563f22d958c9383877788980fe51bd217987898b1c92": {
-    "describe": {
-      "columns": [
-        {
-          "name": "hashed_key!",
-          "ordinal": 0,
-          "type_info": "Bytea"
-        },
-        {
-          "name": "value?",
-          "ordinal": 1,
-          "type_info": "Bytea"
-        }
-      ],
-      "nullable": [
-        null,
-        null
-      ],
-      "parameters": {
-        "Left": [
-          "ByteaArray",
-          "Int8"
-        ]
-      }
-    },
-    "query": "SELECT u.hashed_key as \"hashed_key!\", (SELECT value FROM storage_logs WHERE hashed_key = u.hashed_key AND miniblock_number <= $2 ORDER BY miniblock_number DESC, operation_number DESC LIMIT 1) as \"value?\" FROM UNNEST($1::bytea[]) AS u(hashed_key)"
-  },
-  "19b89495be8aa735db039ccc8a262786c58e54f132588c48f07d9537cf21d3ed": {
-    "describe": {
-      "columns": [
-        {
-          "name": "sent_at_block",
-          "ordinal": 0,
-          "type_info": "Int4"
-        }
-      ],
-      "nullable": [
-        true
-      ],
-      "parameters": {
-        "Left": [
-          "Int4"
-        ]
-      }
-    },
-    "query": "SELECT sent_at_block FROM eth_txs_history WHERE eth_tx_id = $1 AND sent_at_block IS NOT NULL ORDER BY created_at ASC LIMIT 1"
-  },
-  "19c8d9e449034ce7fd501541e5e71e2d5957bf2329e52166f4981955a847e175": {
-=======
->>>>>>> 7c137b72
     "describe": {
       "columns": [
         {
