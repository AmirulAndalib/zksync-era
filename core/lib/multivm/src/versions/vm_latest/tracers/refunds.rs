--- conflicted
+++ resolved
@@ -1,15 +1,7 @@
 use std::marker::PhantomData;
 
-<<<<<<< HEAD
-use crate::interface::traits::tracers::dyn_tracers::vm_1_4_1::DynTracer;
-use crate::interface::types::tracer::TracerExecutionStatus;
-use crate::interface::{L1BatchEnv, Refunds};
-use crate::vm_latest::{TxExecutionMode, VmExecutionMode};
+use vise::{Buckets, EncodeLabelSet, EncodeLabelValue, Family, Histogram, Metrics};
 use zk_evm_1_4_1::{
-=======
-use vise::{Buckets, EncodeLabelSet, EncodeLabelValue, Family, Histogram, Metrics};
-use zk_evm_1_4_0::{
->>>>>>> 6c5dbb8b
     aux_structures::Timestamp,
     tracing::{BeforeExecutionData, VmLocalStateData},
     vm_state::VmLocalState,
@@ -25,16 +17,13 @@
 
 use crate::{
     interface::{
-        traits::tracers::dyn_tracers::vm_1_4_0::DynTracer, types::tracer::TracerExecutionStatus,
+        traits::tracers::dyn_tracers::vm_1_4_1::DynTracer, types::tracer::TracerExecutionStatus,
         L1BatchEnv, Refunds,
     },
     vm_latest::{
         bootloader_state::BootloaderState,
         constants::{BOOTLOADER_HEAP_PAGE, OPERATOR_REFUNDS_OFFSET, TX_GAS_LIMIT_OFFSET},
-        old_vm::{
-            events::merge_events, history_recorder::HistoryMode, memory::SimpleMemory,
-            utils::eth_price_per_pubdata_byte,
-        },
+        old_vm::{events::merge_events, history_recorder::HistoryMode, memory::SimpleMemory},
         tracers::{
             traits::VmTracer,
             utils::{
@@ -42,6 +31,7 @@
             },
         },
         types::internals::ZkSyncVmState,
+        TxExecutionMode, VmExecutionMode,
     },
 };
 
