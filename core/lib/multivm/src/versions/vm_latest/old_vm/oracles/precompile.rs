--- conflicted
+++ resolved
@@ -1,12 +1,5 @@
-<<<<<<< HEAD
 use zk_evm_1_4_1::{
-    abstractions::Memory,
-    abstractions::PrecompileCyclesWitness,
-    abstractions::PrecompilesProcessor,
-=======
-use zk_evm_1_4_0::{
     abstractions::{Memory, PrecompileCyclesWitness, PrecompilesProcessor},
->>>>>>> 6c5dbb8b
     aux_structures::{LogQuery, MemoryQuery, Timestamp},
     zk_evm_abstractions::precompiles::DefaultPrecompilesProcessor,
 };
