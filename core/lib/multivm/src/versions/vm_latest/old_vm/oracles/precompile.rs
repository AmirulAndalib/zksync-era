--- conflicted
+++ resolved
@@ -1,10 +1,6 @@
-<<<<<<< HEAD
-use zk_evm_1_4_1::{
-=======
 use std::convert::TryFrom;
 
-use zk_evm_1_4_0::{
->>>>>>> 277208cf
+use zk_evm_1_4_1::{
     abstractions::{Memory, PrecompileCyclesWitness, PrecompilesProcessor},
     aux_structures::{LogQuery, MemoryQuery, Timestamp},
     zk_evm_abstractions::precompiles::{ecrecover, keccak256, sha256, PrecompileAddress},
