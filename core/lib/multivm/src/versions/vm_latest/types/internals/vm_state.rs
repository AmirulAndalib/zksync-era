<<<<<<< HEAD
use zk_evm_1_4_1::{
    aux_structures::MemoryPage,
    aux_structures::Timestamp,
=======
use zk_evm_1_4_0::{
    aux_structures::{MemoryPage, Timestamp},
>>>>>>> 6c5dbb8b
    block_properties::BlockProperties,
    vm_state::{CallStackEntry, PrimitiveValue, VmState},
    witness_trace::DummyTracer,
    zkevm_opcode_defs::{
        system_params::{BOOTLOADER_MAX_MEMORY, INITIAL_FRAME_FORMAL_EH_LOCATION},
        FatPointer, BOOTLOADER_BASE_PAGE, BOOTLOADER_CALLDATA_PAGE, BOOTLOADER_CODE_PAGE,
        STARTING_BASE_PAGE, STARTING_TIMESTAMP,
    },
};
<<<<<<< HEAD

use crate::interface::{L1BatchEnv, L2Block, SystemEnv};
use zk_evm_1_4_1::zkevm_opcode_defs::{
    BOOTLOADER_BASE_PAGE, BOOTLOADER_CODE_PAGE, STARTING_BASE_PAGE, STARTING_TIMESTAMP,
};
=======
>>>>>>> 6c5dbb8b
use zksync_state::{StoragePtr, WriteStorage};
use zksync_system_constants::BOOTLOADER_ADDRESS;
use zksync_types::{
    block::MiniblockHasher, zkevm_test_harness::INITIAL_MONOTONIC_CYCLE_COUNTER, Address,
    MiniblockNumber,
};
use zksync_utils::h256_to_u256;

use crate::{
    interface::{L1BatchEnv, L2Block, SystemEnv},
    vm_latest::{
        bootloader_state::BootloaderState,
        constants::BOOTLOADER_HEAP_PAGE,
        old_vm::{
            event_sink::InMemoryEventSink,
            history_recorder::HistoryMode,
            memory::SimpleMemory,
            oracles::{
                decommitter::DecommitterOracle, precompile::PrecompilesProcessorWithHistory,
            },
        },
        oracles::storage::StorageOracle,
        types::l1_batch::bootloader_initial_memory,
        utils::l2_blocks::{assert_next_block, load_last_l2_block},
    },
};

pub type ZkSyncVmState<S, H> = VmState<
    StorageOracle<S, H>,
    SimpleMemory<H>,
    InMemoryEventSink<H>,
    PrecompilesProcessorWithHistory<false, H>,
    DecommitterOracle<false, S, H>,
    DummyTracer,
>;

fn formal_calldata_abi() -> PrimitiveValue {
    let fat_pointer = FatPointer {
        offset: 0,
        memory_page: BOOTLOADER_CALLDATA_PAGE,
        start: 0,
        length: 0,
    };

    PrimitiveValue {
        value: fat_pointer.to_u256(),
        is_pointer: true,
    }
}

/// Initialize the vm state and all necessary oracles
pub(crate) fn new_vm_state<S: WriteStorage, H: HistoryMode>(
    storage: StoragePtr<S>,
    system_env: &SystemEnv,
    l1_batch_env: &L1BatchEnv,
) -> (ZkSyncVmState<S, H>, BootloaderState) {
    let last_l2_block = if let Some(last_l2_block) = load_last_l2_block(storage.clone()) {
        last_l2_block
    } else {
        // This is the scenario of either the first L2 block ever or
        // the first block after the upgrade for support of L2 blocks.
        L2Block {
            number: l1_batch_env.first_l2_block.number.saturating_sub(1),
            timestamp: 0,
            hash: MiniblockHasher::legacy_hash(
                MiniblockNumber(l1_batch_env.first_l2_block.number) - 1,
            ),
        }
    };

    assert_next_block(&last_l2_block, &l1_batch_env.first_l2_block);
    let first_l2_block = l1_batch_env.first_l2_block;
    let storage_oracle: StorageOracle<S, H> = StorageOracle::new(storage.clone());
    let mut memory = SimpleMemory::default();
    let event_sink = InMemoryEventSink::default();
    let precompiles_processor = PrecompilesProcessorWithHistory::<false, H>::default();
    let mut decommittment_processor: DecommitterOracle<false, S, H> =
        DecommitterOracle::new(storage);

    decommittment_processor.populate(
        vec![(
            h256_to_u256(system_env.base_system_smart_contracts.default_aa.hash),
            system_env
                .base_system_smart_contracts
                .default_aa
                .code
                .clone(),
        )],
        Timestamp(0),
    );

    memory.populate(
        vec![(
            BOOTLOADER_CODE_PAGE,
            system_env
                .base_system_smart_contracts
                .bootloader
                .code
                .clone(),
        )],
        Timestamp(0),
    );

    let bootloader_initial_memory = bootloader_initial_memory(l1_batch_env);
    memory.populate_page(
        BOOTLOADER_HEAP_PAGE as usize,
        bootloader_initial_memory.clone(),
        Timestamp(0),
    );

    let mut vm = VmState::empty_state(
        storage_oracle,
        memory,
        event_sink,
        precompiles_processor,
        decommittment_processor,
        DummyTracer,
        BlockProperties {
            default_aa_code_hash: h256_to_u256(
                system_env.base_system_smart_contracts.default_aa.hash,
            ),
            zkporter_is_available: system_env.zk_porter_available,
        },
    );

    vm.local_state.callstack.current.ergs_remaining = system_env.gas_limit;

    let initial_context = CallStackEntry {
        this_address: BOOTLOADER_ADDRESS,
        msg_sender: Address::zero(),
        code_address: BOOTLOADER_ADDRESS,
        base_memory_page: MemoryPage(BOOTLOADER_BASE_PAGE),
        code_page: MemoryPage(BOOTLOADER_CODE_PAGE),
        sp: 0,
        pc: 0,
        // Note, that since the results are written at the end of the memory
        // it is needed to have the entire heap available from the beginning
        heap_bound: BOOTLOADER_MAX_MEMORY,
        aux_heap_bound: BOOTLOADER_MAX_MEMORY,
        exception_handler_location: INITIAL_FRAME_FORMAL_EH_LOCATION,
        ergs_remaining: system_env.gas_limit,
        this_shard_id: 0,
        caller_shard_id: 0,
        code_shard_id: 0,
        is_static: false,
        is_local_frame: false,
        context_u128_value: 0,
    };

    // We consider the contract that is being run as a bootloader
    vm.push_bootloader_context(INITIAL_MONOTONIC_CYCLE_COUNTER - 1, initial_context);
    vm.local_state.timestamp = STARTING_TIMESTAMP;
    vm.local_state.memory_page_counter = STARTING_BASE_PAGE;
    vm.local_state.monotonic_cycle_counter = INITIAL_MONOTONIC_CYCLE_COUNTER;
    vm.local_state.current_ergs_per_pubdata_byte = 0;
    vm.local_state.registers[0] = formal_calldata_abi();

    // Deleting all the historical records brought by the initial
    // initialization of the VM to make them permanent.
    vm.decommittment_processor.delete_history();
    vm.event_sink.delete_history();
    vm.storage.delete_history();
    vm.memory.delete_history();
    vm.precompiles_processor.delete_history();
    let bootloader_state = BootloaderState::new(
        system_env.execution_mode,
        bootloader_initial_memory,
        first_l2_block,
    );

    (vm, bootloader_state)
}<|MERGE_RESOLUTION|>--- conflicted
+++ resolved
@@ -1,11 +1,5 @@
-<<<<<<< HEAD
 use zk_evm_1_4_1::{
-    aux_structures::MemoryPage,
-    aux_structures::Timestamp,
-=======
-use zk_evm_1_4_0::{
     aux_structures::{MemoryPage, Timestamp},
->>>>>>> 6c5dbb8b
     block_properties::BlockProperties,
     vm_state::{CallStackEntry, PrimitiveValue, VmState},
     witness_trace::DummyTracer,
@@ -15,14 +9,6 @@
         STARTING_BASE_PAGE, STARTING_TIMESTAMP,
     },
 };
-<<<<<<< HEAD
-
-use crate::interface::{L1BatchEnv, L2Block, SystemEnv};
-use zk_evm_1_4_1::zkevm_opcode_defs::{
-    BOOTLOADER_BASE_PAGE, BOOTLOADER_CODE_PAGE, STARTING_BASE_PAGE, STARTING_TIMESTAMP,
-};
-=======
->>>>>>> 6c5dbb8b
 use zksync_state::{StoragePtr, WriteStorage};
 use zksync_system_constants::BOOTLOADER_ADDRESS;
 use zksync_types::{
